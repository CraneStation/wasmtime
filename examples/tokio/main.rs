--- conflicted
+++ resolved
@@ -61,7 +61,7 @@
         // adds WASI functions to the linker, notably the async versions built
         // on tokio.
         let mut linker = Linker::new(&engine);
-        wasmtime_wasi::tokio::add_to_linker(&mut linker)?;
+        wasmtime_wasi::tokio::add_to_linker(&mut linker, |cx| cx)?;
 
         Ok(Self {
             engine,
@@ -91,14 +91,13 @@
         .inherit_stdout()
         // Set an environment variable so the wasm knows its name.
         .env("NAME", &inputs.name)?
-        .build()?;
+        .build();
     let mut store = Store::new(&inputs.env.engine, wasi);
 
     // WebAssembly execution will be paused for an async yield every time it
     // consumes 10000 fuel. Fuel will be refilled u32::MAX times.
     store.out_of_fuel_async_yield(u32::MAX, 10000);
 
-<<<<<<< HEAD
     // Instantiate into our own unique store using the shared linker, afterwards
     // acquiring the `_start` function for the module and executing it.
     let instance = inputs
@@ -106,23 +105,6 @@
         .linker
         .instantiate_async(&mut store, &inputs.env.module)
         .await?;
-=======
-    Wasi::set_context(
-        &store,
-        WasiCtxBuilder::new()
-            // Let wasi print to this process's stdout.
-            .inherit_stdout()
-            // Set an environment variable so the wasm knows its name.
-            .env("NAME", &inputs.name)?
-            .build(),
-    )
-    .map_err(|_| anyhow!("setting wasi context"))?;
-
-    let linker = Linker::new(&store);
-
-    // Instantiate
-    let instance = linker.instantiate_async(&inputs.env.module).await?;
->>>>>>> 0f5bdc64
     instance
         .get_typed_func::<(), (), _>(&mut store, "_start")?
         .call_async(&mut store, ())
