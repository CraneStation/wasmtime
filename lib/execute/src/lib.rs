--- conflicted
+++ resolved
@@ -41,11 +41,7 @@
 mod instance;
 mod memory;
 
-<<<<<<< HEAD
 pub use execute::{compile_and_link_module, execute, finish_instantiation};
-pub use instance::Instance;
-=======
-pub use execute::{compile_and_link_module, execute};
 pub use instance::Instance;
 
 #[cfg(not(feature = "std"))]
@@ -53,5 +49,4 @@
     pub use alloc::{string, vec};
     pub use core::*;
     pub use core::{i32, str, u32};
-}
->>>>>>> 95fba6a9
+}