--- conflicted
+++ resolved
@@ -44,11 +44,8 @@
     strings: Vec<Arc<str>>,
     map: HashMap<ImportKey, Definition<T>>,
     allow_shadowing: bool,
-<<<<<<< HEAD
+    allow_unknown_exports: bool,
     _marker: marker::PhantomData<fn() -> T>,
-=======
-    allow_unknown_exports: bool,
->>>>>>> 05d57d8d
 }
 
 #[derive(Copy, Clone, Hash, PartialEq, Eq)]
@@ -125,11 +122,8 @@
             string2idx: HashMap::new(),
             strings: Vec::new(),
             allow_shadowing: false,
-<<<<<<< HEAD
+            allow_unknown_exports: false,
             _marker: marker::PhantomData,
-=======
-            allow_unknown_exports: false,
->>>>>>> 05d57d8d
         }
     }
 
