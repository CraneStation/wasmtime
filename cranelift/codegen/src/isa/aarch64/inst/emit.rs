//! AArch64 ISA: binary code emission.

use crate::binemit::{CodeOffset, Reloc, StackMap};
use crate::ir::constant::ConstantData;
use crate::ir::types::*;
use crate::ir::TrapCode;
use crate::isa::aarch64::inst::*;
use crate::machinst::ty_bits;

use regalloc::{Reg, RegClass, Writable};

use core::convert::TryFrom;
use log::debug;

/// Memory label/reference finalization: convert a MemLabel to a PC-relative
/// offset, possibly emitting relocation(s) as necessary.
pub fn memlabel_finalize(_insn_off: CodeOffset, label: &MemLabel) -> i32 {
    match label {
        &MemLabel::PCRel(rel) => rel,
    }
}

/// Memory addressing mode finalization: convert "special" modes (e.g.,
/// generic arbitrary stack offset) into real addressing modes, possibly by
/// emitting some helper instructions that come immediately before the use
/// of this amode.
pub fn mem_finalize(
    insn_off: CodeOffset,
    mem: &AMode,
    state: &EmitState,
) -> (SmallVec<[Inst; 4]>, AMode) {
    match mem {
        &AMode::RegOffset(_, off, ty)
        | &AMode::SPOffset(off, ty)
        | &AMode::FPOffset(off, ty)
        | &AMode::NominalSPOffset(off, ty) => {
            let basereg = match mem {
                &AMode::RegOffset(reg, _, _) => reg,
                &AMode::SPOffset(..) | &AMode::NominalSPOffset(..) => stack_reg(),
                &AMode::FPOffset(..) => fp_reg(),
                _ => unreachable!(),
            };
            let adj = match mem {
                &AMode::NominalSPOffset(..) => {
                    debug!(
                        "mem_finalize: nominal SP offset {} + adj {} -> {}",
                        off,
                        state.virtual_sp_offset,
                        off + state.virtual_sp_offset
                    );
                    state.virtual_sp_offset
                }
                _ => 0,
            };
            let off = off + adj;

            if let Some(simm9) = SImm9::maybe_from_i64(off) {
                let mem = AMode::Unscaled(basereg, simm9);
                (smallvec![], mem)
            } else if let Some(uimm12s) = UImm12Scaled::maybe_from_i64(off, ty) {
                let mem = AMode::UnsignedOffset(basereg, uimm12s);
                (smallvec![], mem)
            } else {
                let tmp = writable_spilltmp_reg();
                let mut const_insts = Inst::load_constant(tmp, off as u64);
                // N.B.: we must use AluRRRExtend because AluRRR uses the "shifted register" form
                // (AluRRRShift) instead, which interprets register 31 as the zero reg, not SP. SP
                // is a valid base (for SPOffset) which we must handle here.
                // Also, SP needs to be the first arg, not second.
                let add_inst = Inst::AluRRRExtend {
                    alu_op: ALUOp::Add64,
                    rd: tmp,
                    rn: basereg,
                    rm: tmp.to_reg(),
                    extendop: ExtendOp::UXTX,
                };
                const_insts.push(add_inst);
                (const_insts, AMode::reg(tmp.to_reg()))
            }
        }

        &AMode::Label(ref label) => {
            let off = memlabel_finalize(insn_off, label);
            (smallvec![], AMode::Label(MemLabel::PCRel(off)))
        }

        _ => (smallvec![], mem.clone()),
    }
}

/// Helper: get a ConstantData from a u64.
pub fn u64_constant(bits: u64) -> ConstantData {
    let data = bits.to_le_bytes();
    ConstantData::from(&data[..])
}

//=============================================================================
// Instructions and subcomponents: emission

fn machreg_to_gpr(m: Reg) -> u32 {
    assert_eq!(m.get_class(), RegClass::I64);
    u32::try_from(m.to_real_reg().get_hw_encoding()).unwrap()
}

fn machreg_to_vec(m: Reg) -> u32 {
    assert_eq!(m.get_class(), RegClass::V128);
    u32::try_from(m.to_real_reg().get_hw_encoding()).unwrap()
}

fn machreg_to_gpr_or_vec(m: Reg) -> u32 {
    u32::try_from(m.to_real_reg().get_hw_encoding()).unwrap()
}

fn enc_arith_rrr(bits_31_21: u32, bits_15_10: u32, rd: Writable<Reg>, rn: Reg, rm: Reg) -> u32 {
    (bits_31_21 << 21)
        | (bits_15_10 << 10)
        | machreg_to_gpr(rd.to_reg())
        | (machreg_to_gpr(rn) << 5)
        | (machreg_to_gpr(rm) << 16)
}

fn enc_arith_rr_imm12(
    bits_31_24: u32,
    immshift: u32,
    imm12: u32,
    rn: Reg,
    rd: Writable<Reg>,
) -> u32 {
    (bits_31_24 << 24)
        | (immshift << 22)
        | (imm12 << 10)
        | (machreg_to_gpr(rn) << 5)
        | machreg_to_gpr(rd.to_reg())
}

fn enc_arith_rr_imml(bits_31_23: u32, imm_bits: u32, rn: Reg, rd: Writable<Reg>) -> u32 {
    (bits_31_23 << 23) | (imm_bits << 10) | (machreg_to_gpr(rn) << 5) | machreg_to_gpr(rd.to_reg())
}

fn enc_arith_rrrr(top11: u32, rm: Reg, bit15: u32, ra: Reg, rn: Reg, rd: Writable<Reg>) -> u32 {
    (top11 << 21)
        | (machreg_to_gpr(rm) << 16)
        | (bit15 << 15)
        | (machreg_to_gpr(ra) << 10)
        | (machreg_to_gpr(rn) << 5)
        | machreg_to_gpr(rd.to_reg())
}

fn enc_jump26(op_31_26: u32, off_26_0: u32) -> u32 {
    assert!(off_26_0 < (1 << 26));
    (op_31_26 << 26) | off_26_0
}

fn enc_cmpbr(op_31_24: u32, off_18_0: u32, reg: Reg) -> u32 {
    assert!(off_18_0 < (1 << 19));
    (op_31_24 << 24) | (off_18_0 << 5) | machreg_to_gpr(reg)
}

fn enc_cbr(op_31_24: u32, off_18_0: u32, op_4: u32, cond: u32) -> u32 {
    assert!(off_18_0 < (1 << 19));
    assert!(cond < (1 << 4));
    (op_31_24 << 24) | (off_18_0 << 5) | (op_4 << 4) | cond
}

fn enc_conditional_br(taken: BranchTarget, kind: CondBrKind) -> u32 {
    match kind {
        CondBrKind::Zero(reg) => enc_cmpbr(0b1_011010_0, taken.as_offset19_or_zero(), reg),
        CondBrKind::NotZero(reg) => enc_cmpbr(0b1_011010_1, taken.as_offset19_or_zero(), reg),
        CondBrKind::Cond(c) => enc_cbr(0b01010100, taken.as_offset19_or_zero(), 0b0, c.bits()),
    }
}

const MOVE_WIDE_FIXED: u32 = 0x12800000;

#[repr(u32)]
enum MoveWideOpcode {
    MOVN = 0b00,
    MOVZ = 0b10,
    MOVK = 0b11,
}

fn enc_move_wide(
    op: MoveWideOpcode,
    rd: Writable<Reg>,
    imm: MoveWideConst,
    size: OperandSize,
) -> u32 {
    assert!(imm.shift <= 0b11);
    MOVE_WIDE_FIXED
        | size.sf_bit() << 31
        | (op as u32) << 29
        | u32::from(imm.shift) << 21
        | u32::from(imm.bits) << 5
        | machreg_to_gpr(rd.to_reg())
}

fn enc_ldst_pair(op_31_22: u32, simm7: SImm7Scaled, rn: Reg, rt: Reg, rt2: Reg) -> u32 {
    (op_31_22 << 22)
        | (simm7.bits() << 15)
        | (machreg_to_gpr(rt2) << 10)
        | (machreg_to_gpr(rn) << 5)
        | machreg_to_gpr(rt)
}

fn enc_ldst_simm9(op_31_22: u32, simm9: SImm9, op_11_10: u32, rn: Reg, rd: Reg) -> u32 {
    (op_31_22 << 22)
        | (simm9.bits() << 12)
        | (op_11_10 << 10)
        | (machreg_to_gpr(rn) << 5)
        | machreg_to_gpr_or_vec(rd)
}

fn enc_ldst_uimm12(op_31_22: u32, uimm12: UImm12Scaled, rn: Reg, rd: Reg) -> u32 {
    (op_31_22 << 22)
        | (0b1 << 24)
        | (uimm12.bits() << 10)
        | (machreg_to_gpr(rn) << 5)
        | machreg_to_gpr_or_vec(rd)
}

fn enc_ldst_reg(
    op_31_22: u32,
    rn: Reg,
    rm: Reg,
    s_bit: bool,
    extendop: Option<ExtendOp>,
    rd: Reg,
) -> u32 {
    let s_bit = if s_bit { 1 } else { 0 };
    let extend_bits = match extendop {
        Some(ExtendOp::UXTW) => 0b010,
        Some(ExtendOp::SXTW) => 0b110,
        Some(ExtendOp::SXTX) => 0b111,
        None => 0b011, // LSL
        _ => panic!("bad extend mode for ld/st AMode"),
    };
    (op_31_22 << 22)
        | (1 << 21)
        | (machreg_to_gpr(rm) << 16)
        | (extend_bits << 13)
        | (s_bit << 12)
        | (0b10 << 10)
        | (machreg_to_gpr(rn) << 5)
        | machreg_to_gpr_or_vec(rd)
}

fn enc_ldst_imm19(op_31_24: u32, imm19: u32, rd: Reg) -> u32 {
    (op_31_24 << 24) | (imm19 << 5) | machreg_to_gpr_or_vec(rd)
}

fn enc_extend(top22: u32, rd: Writable<Reg>, rn: Reg) -> u32 {
    (top22 << 10) | (machreg_to_gpr(rn) << 5) | machreg_to_gpr(rd.to_reg())
}

fn enc_vec_rrr(top11: u32, rm: Reg, bit15_10: u32, rn: Reg, rd: Writable<Reg>) -> u32 {
    (top11 << 21)
        | (machreg_to_vec(rm) << 16)
        | (bit15_10 << 10)
        | (machreg_to_vec(rn) << 5)
        | machreg_to_vec(rd.to_reg())
}

fn enc_bit_rr(size: u32, opcode2: u32, opcode1: u32, rn: Reg, rd: Writable<Reg>) -> u32 {
    (0b01011010110 << 21)
        | size << 31
        | opcode2 << 16
        | opcode1 << 10
        | machreg_to_gpr(rn) << 5
        | machreg_to_gpr(rd.to_reg())
}

fn enc_br(rn: Reg) -> u32 {
    0b1101011_0000_11111_000000_00000_00000 | (machreg_to_gpr(rn) << 5)
}

fn enc_adr(off: i32, rd: Writable<Reg>) -> u32 {
    let off = u32::try_from(off).unwrap();
    let immlo = off & 3;
    let immhi = (off >> 2) & ((1 << 19) - 1);
    (0b00010000 << 24) | (immlo << 29) | (immhi << 5) | machreg_to_gpr(rd.to_reg())
}

fn enc_csel(rd: Writable<Reg>, rn: Reg, rm: Reg, cond: Cond) -> u32 {
    0b100_11010100_00000_0000_00_00000_00000
        | (machreg_to_gpr(rm) << 16)
        | (machreg_to_gpr(rn) << 5)
        | machreg_to_gpr(rd.to_reg())
        | (cond.bits() << 12)
}

fn enc_fcsel(rd: Writable<Reg>, rn: Reg, rm: Reg, cond: Cond, size: ScalarSize) -> u32 {
    0b000_11110_00_1_00000_0000_11_00000_00000
        | (size.ftype() << 22)
        | (machreg_to_vec(rm) << 16)
        | (machreg_to_vec(rn) << 5)
        | machreg_to_vec(rd.to_reg())
        | (cond.bits() << 12)
}

fn enc_cset(rd: Writable<Reg>, cond: Cond) -> u32 {
    0b100_11010100_11111_0000_01_11111_00000
        | machreg_to_gpr(rd.to_reg())
        | (cond.invert().bits() << 12)
}

fn enc_ccmp_imm(size: OperandSize, rn: Reg, imm: UImm5, nzcv: NZCV, cond: Cond) -> u32 {
    0b0_1_1_11010010_00000_0000_10_00000_0_0000
        | size.sf_bit() << 31
        | imm.bits() << 16
        | cond.bits() << 12
        | machreg_to_gpr(rn) << 5
        | nzcv.bits()
}

fn enc_vecmov(is_16b: bool, rd: Writable<Reg>, rn: Reg) -> u32 {
    0b00001110_101_00000_00011_1_00000_00000
        | ((is_16b as u32) << 30)
        | machreg_to_vec(rd.to_reg())
        | (machreg_to_vec(rn) << 16)
        | (machreg_to_vec(rn) << 5)
}

fn enc_fpurr(top22: u32, rd: Writable<Reg>, rn: Reg) -> u32 {
    (top22 << 10) | (machreg_to_vec(rn) << 5) | machreg_to_vec(rd.to_reg())
}

fn enc_fpurrr(top22: u32, rd: Writable<Reg>, rn: Reg, rm: Reg) -> u32 {
    (top22 << 10)
        | (machreg_to_vec(rm) << 16)
        | (machreg_to_vec(rn) << 5)
        | machreg_to_vec(rd.to_reg())
}

fn enc_fpurrrr(top17: u32, rd: Writable<Reg>, rn: Reg, rm: Reg, ra: Reg) -> u32 {
    (top17 << 15)
        | (machreg_to_vec(rm) << 16)
        | (machreg_to_vec(ra) << 10)
        | (machreg_to_vec(rn) << 5)
        | machreg_to_vec(rd.to_reg())
}

fn enc_fcmp(size: ScalarSize, rn: Reg, rm: Reg) -> u32 {
    0b000_11110_00_1_00000_00_1000_00000_00000
        | (size.ftype() << 22)
        | (machreg_to_vec(rm) << 16)
        | (machreg_to_vec(rn) << 5)
}

fn enc_fputoint(top16: u32, rd: Writable<Reg>, rn: Reg) -> u32 {
    (top16 << 16) | (machreg_to_vec(rn) << 5) | machreg_to_gpr(rd.to_reg())
}

fn enc_inttofpu(top16: u32, rd: Writable<Reg>, rn: Reg) -> u32 {
    (top16 << 16) | (machreg_to_gpr(rn) << 5) | machreg_to_vec(rd.to_reg())
}

fn enc_fround(top22: u32, rd: Writable<Reg>, rn: Reg) -> u32 {
    (top22 << 10) | (machreg_to_vec(rn) << 5) | machreg_to_vec(rd.to_reg())
}

fn enc_vec_rr_misc(qu: u32, size: u32, bits_12_16: u32, rd: Writable<Reg>, rn: Reg) -> u32 {
    debug_assert_eq!(qu & 0b11, qu);
    debug_assert_eq!(size & 0b11, size);
    debug_assert_eq!(bits_12_16 & 0b11111, bits_12_16);
    let bits = 0b0_00_01110_00_10000_00000_10_00000_00000;
    bits | qu << 29
        | size << 22
        | bits_12_16 << 12
        | machreg_to_vec(rn) << 5
        | machreg_to_vec(rd.to_reg())
}

fn enc_vec_lanes(q: u32, u: u32, size: u32, opcode: u32, rd: Writable<Reg>, rn: Reg) -> u32 {
    debug_assert_eq!(q & 0b1, q);
    debug_assert_eq!(u & 0b1, u);
    debug_assert_eq!(size & 0b11, size);
    debug_assert_eq!(opcode & 0b11111, opcode);
    0b0_0_0_01110_00_11000_0_0000_10_00000_00000
        | q << 30
        | u << 29
        | size << 22
        | opcode << 12
        | machreg_to_vec(rn) << 5
        | machreg_to_vec(rd.to_reg())
}

fn enc_tbl(is_extension: bool, len: u32, rd: Writable<Reg>, rn: Reg, rm: Reg) -> u32 {
    debug_assert_eq!(len & 0b11, len);
    0b0_1_001110_000_00000_0_00_0_00_00000_00000
        | (machreg_to_vec(rm) << 16)
        | len << 13
        | (is_extension as u32) << 12
        | (machreg_to_vec(rn) << 5)
        | machreg_to_vec(rd.to_reg())
}

fn enc_dmb_ish() -> u32 {
    0xD5033BBF
}

fn enc_ldxr(ty: Type, rt: Writable<Reg>, rn: Reg) -> u32 {
    let sz = match ty {
        I64 => 0b11,
        I32 => 0b10,
        I16 => 0b01,
        I8 => 0b00,
        _ => unreachable!(),
    };
    0b00001000_01011111_01111100_00000000
        | (sz << 30)
        | (machreg_to_gpr(rn) << 5)
        | machreg_to_gpr(rt.to_reg())
}

fn enc_stxr(ty: Type, rs: Writable<Reg>, rt: Reg, rn: Reg) -> u32 {
    let sz = match ty {
        I64 => 0b11,
        I32 => 0b10,
        I16 => 0b01,
        I8 => 0b00,
        _ => unreachable!(),
    };
    0b00001000_00000000_01111100_00000000
        | (sz << 30)
        | (machreg_to_gpr(rs.to_reg()) << 16)
        | (machreg_to_gpr(rn) << 5)
        | machreg_to_gpr(rt)
}

/// State carried between emissions of a sequence of instructions.
#[derive(Default, Clone, Debug)]
pub struct EmitState {
    /// Addend to convert nominal-SP offsets to real-SP offsets at the current
    /// program point.
    pub(crate) virtual_sp_offset: i64,
    /// Offset of FP from nominal-SP.
    pub(crate) nominal_sp_to_fp: i64,
    /// Safepoint stack map for upcoming instruction, as provided to `pre_safepoint()`.
    stack_map: Option<StackMap>,
}

impl MachInstEmitState<Inst> for EmitState {
    fn new(abi: &dyn ABICallee<I = Inst>) -> Self {
        EmitState {
            virtual_sp_offset: 0,
            nominal_sp_to_fp: abi.frame_size() as i64,
            stack_map: None,
        }
    }

    fn pre_safepoint(&mut self, stack_map: StackMap) {
        self.stack_map = Some(stack_map);
    }
}

impl EmitState {
    fn take_stack_map(&mut self) -> Option<StackMap> {
        self.stack_map.take()
    }

    fn clear_post_insn(&mut self) {
        self.stack_map = None;
    }
}

/// Constant state used during function compilation.
pub struct EmitInfo(settings::Flags);

impl EmitInfo {
    pub(crate) fn new(flags: settings::Flags) -> Self {
        Self(flags)
    }
}

impl MachInstEmitInfo for EmitInfo {
    fn flags(&self) -> &settings::Flags {
        &self.0
    }
}

impl MachInstEmit for Inst {
    type State = EmitState;
<<<<<<< HEAD
    #[cfg(feature = "unwind")]
    type UnwindInfo = super::unwind::AArch64UnwindInfo;
=======
    type Info = EmitInfo;
>>>>>>> 0ba35171

    fn emit(&self, sink: &mut MachBuffer<Inst>, emit_info: &Self::Info, state: &mut EmitState) {
        // N.B.: we *must* not exceed the "worst-case size" used to compute
        // where to insert islands, except when islands are explicitly triggered
        // (with an `EmitIsland`). We check this in debug builds. This is `mut`
        // to allow disabling the check for `JTSequence`, which is always
        // emitted following an `EmitIsland`.
        let mut start_off = sink.cur_offset();

        match self {
            &Inst::AluRRR { alu_op, rd, rn, rm } => {
                let top11 = match alu_op {
                    ALUOp::Add32 => 0b00001011_000,
                    ALUOp::Add64 => 0b10001011_000,
                    ALUOp::Sub32 => 0b01001011_000,
                    ALUOp::Sub64 => 0b11001011_000,
                    ALUOp::Orr32 => 0b00101010_000,
                    ALUOp::Orr64 => 0b10101010_000,
                    ALUOp::And32 => 0b00001010_000,
                    ALUOp::And64 => 0b10001010_000,
                    ALUOp::Eor32 => 0b01001010_000,
                    ALUOp::Eor64 => 0b11001010_000,
                    ALUOp::OrrNot32 => 0b00101010_001,
                    ALUOp::OrrNot64 => 0b10101010_001,
                    ALUOp::AndNot32 => 0b00001010_001,
                    ALUOp::AndNot64 => 0b10001010_001,
                    ALUOp::EorNot32 => 0b01001010_001,
                    ALUOp::EorNot64 => 0b11001010_001,
                    ALUOp::AddS32 => 0b00101011_000,
                    ALUOp::AddS64 => 0b10101011_000,
                    ALUOp::SubS32 => 0b01101011_000,
                    ALUOp::SubS64 => 0b11101011_000,
                    ALUOp::SDiv64 => 0b10011010_110,
                    ALUOp::UDiv64 => 0b10011010_110,
                    ALUOp::RotR32 | ALUOp::Lsr32 | ALUOp::Asr32 | ALUOp::Lsl32 => 0b00011010_110,
                    ALUOp::RotR64 | ALUOp::Lsr64 | ALUOp::Asr64 | ALUOp::Lsl64 => 0b10011010_110,
                    ALUOp::SMulH => 0b10011011_010,
                    ALUOp::UMulH => 0b10011011_110,
                };
                let bit15_10 = match alu_op {
                    ALUOp::SDiv64 => 0b000011,
                    ALUOp::UDiv64 => 0b000010,
                    ALUOp::RotR32 | ALUOp::RotR64 => 0b001011,
                    ALUOp::Lsr32 | ALUOp::Lsr64 => 0b001001,
                    ALUOp::Asr32 | ALUOp::Asr64 => 0b001010,
                    ALUOp::Lsl32 | ALUOp::Lsl64 => 0b001000,
                    ALUOp::SMulH | ALUOp::UMulH => 0b011111,
                    _ => 0b000000,
                };
                debug_assert_ne!(writable_stack_reg(), rd);
                // The stack pointer is the zero register in this context, so this might be an
                // indication that something is wrong.
                debug_assert_ne!(stack_reg(), rn);
                debug_assert_ne!(stack_reg(), rm);
                sink.put4(enc_arith_rrr(top11, bit15_10, rd, rn, rm));
            }
            &Inst::AluRRRR {
                alu_op,
                rd,
                rm,
                rn,
                ra,
            } => {
                let (top11, bit15) = match alu_op {
                    ALUOp3::MAdd32 => (0b0_00_11011_000, 0),
                    ALUOp3::MSub32 => (0b0_00_11011_000, 1),
                    ALUOp3::MAdd64 => (0b1_00_11011_000, 0),
                    ALUOp3::MSub64 => (0b1_00_11011_000, 1),
                };
                sink.put4(enc_arith_rrrr(top11, rm, bit15, ra, rn, rd));
            }
            &Inst::AluRRImm12 {
                alu_op,
                rd,
                rn,
                ref imm12,
            } => {
                let top8 = match alu_op {
                    ALUOp::Add32 => 0b000_10001,
                    ALUOp::Add64 => 0b100_10001,
                    ALUOp::Sub32 => 0b010_10001,
                    ALUOp::Sub64 => 0b110_10001,
                    ALUOp::AddS32 => 0b001_10001,
                    ALUOp::AddS64 => 0b101_10001,
                    ALUOp::SubS32 => 0b011_10001,
                    ALUOp::SubS64 => 0b111_10001,
                    _ => unimplemented!("{:?}", alu_op),
                };
                sink.put4(enc_arith_rr_imm12(
                    top8,
                    imm12.shift_bits(),
                    imm12.imm_bits(),
                    rn,
                    rd,
                ));
            }
            &Inst::AluRRImmLogic {
                alu_op,
                rd,
                rn,
                ref imml,
            } => {
                let (top9, inv) = match alu_op {
                    ALUOp::Orr32 => (0b001_100100, false),
                    ALUOp::Orr64 => (0b101_100100, false),
                    ALUOp::And32 => (0b000_100100, false),
                    ALUOp::And64 => (0b100_100100, false),
                    ALUOp::Eor32 => (0b010_100100, false),
                    ALUOp::Eor64 => (0b110_100100, false),
                    ALUOp::OrrNot32 => (0b001_100100, true),
                    ALUOp::OrrNot64 => (0b101_100100, true),
                    ALUOp::AndNot32 => (0b000_100100, true),
                    ALUOp::AndNot64 => (0b100_100100, true),
                    ALUOp::EorNot32 => (0b010_100100, true),
                    ALUOp::EorNot64 => (0b110_100100, true),
                    _ => unimplemented!("{:?}", alu_op),
                };
                let imml = if inv { imml.invert() } else { imml.clone() };
                sink.put4(enc_arith_rr_imml(top9, imml.enc_bits(), rn, rd));
            }

            &Inst::AluRRImmShift {
                alu_op,
                rd,
                rn,
                ref immshift,
            } => {
                let amt = immshift.value();
                let (top10, immr, imms) = match alu_op {
                    ALUOp::RotR32 => (0b0001001110, machreg_to_gpr(rn), u32::from(amt)),
                    ALUOp::RotR64 => (0b1001001111, machreg_to_gpr(rn), u32::from(amt)),
                    ALUOp::Lsr32 => (0b0101001100, u32::from(amt), 0b011111),
                    ALUOp::Lsr64 => (0b1101001101, u32::from(amt), 0b111111),
                    ALUOp::Asr32 => (0b0001001100, u32::from(amt), 0b011111),
                    ALUOp::Asr64 => (0b1001001101, u32::from(amt), 0b111111),
                    ALUOp::Lsl32 => (
                        0b0101001100,
                        u32::from((32 - amt) % 32),
                        u32::from(31 - amt),
                    ),
                    ALUOp::Lsl64 => (
                        0b1101001101,
                        u32::from((64 - amt) % 64),
                        u32::from(63 - amt),
                    ),
                    _ => unimplemented!("{:?}", alu_op),
                };
                sink.put4(
                    (top10 << 22)
                        | (immr << 16)
                        | (imms << 10)
                        | (machreg_to_gpr(rn) << 5)
                        | machreg_to_gpr(rd.to_reg()),
                );
            }

            &Inst::AluRRRShift {
                alu_op,
                rd,
                rn,
                rm,
                ref shiftop,
            } => {
                let top11: u32 = match alu_op {
                    ALUOp::Add32 => 0b000_01011000,
                    ALUOp::Add64 => 0b100_01011000,
                    ALUOp::AddS32 => 0b001_01011000,
                    ALUOp::AddS64 => 0b101_01011000,
                    ALUOp::Sub32 => 0b010_01011000,
                    ALUOp::Sub64 => 0b110_01011000,
                    ALUOp::SubS32 => 0b011_01011000,
                    ALUOp::SubS64 => 0b111_01011000,
                    ALUOp::Orr32 => 0b001_01010000,
                    ALUOp::Orr64 => 0b101_01010000,
                    ALUOp::And32 => 0b000_01010000,
                    ALUOp::And64 => 0b100_01010000,
                    ALUOp::Eor32 => 0b010_01010000,
                    ALUOp::Eor64 => 0b110_01010000,
                    ALUOp::OrrNot32 => 0b001_01010001,
                    ALUOp::OrrNot64 => 0b101_01010001,
                    ALUOp::EorNot32 => 0b010_01010001,
                    ALUOp::EorNot64 => 0b110_01010001,
                    ALUOp::AndNot32 => 0b000_01010001,
                    ALUOp::AndNot64 => 0b100_01010001,
                    _ => unimplemented!("{:?}", alu_op),
                };
                let top11 = top11 | (u32::from(shiftop.op().bits()) << 1);
                let bits_15_10 = u32::from(shiftop.amt().value());
                sink.put4(enc_arith_rrr(top11, bits_15_10, rd, rn, rm));
            }

            &Inst::AluRRRExtend {
                alu_op,
                rd,
                rn,
                rm,
                extendop,
            } => {
                let top11: u32 = match alu_op {
                    ALUOp::Add32 => 0b00001011001,
                    ALUOp::Add64 => 0b10001011001,
                    ALUOp::Sub32 => 0b01001011001,
                    ALUOp::Sub64 => 0b11001011001,
                    ALUOp::AddS32 => 0b00101011001,
                    ALUOp::AddS64 => 0b10101011001,
                    ALUOp::SubS32 => 0b01101011001,
                    ALUOp::SubS64 => 0b11101011001,
                    _ => unimplemented!("{:?}", alu_op),
                };
                let bits_15_10 = u32::from(extendop.bits()) << 3;
                sink.put4(enc_arith_rrr(top11, bits_15_10, rd, rn, rm));
            }

            &Inst::BitRR { op, rd, rn, .. } => {
                let size = if op.operand_size().is32() { 0b0 } else { 0b1 };
                let (op1, op2) = match op {
                    BitOp::RBit32 | BitOp::RBit64 => (0b00000, 0b000000),
                    BitOp::Clz32 | BitOp::Clz64 => (0b00000, 0b000100),
                    BitOp::Cls32 | BitOp::Cls64 => (0b00000, 0b000101),
                };
                sink.put4(enc_bit_rr(size, op1, op2, rn, rd))
            }

            &Inst::ULoad8 {
                rd,
                ref mem,
                srcloc,
            }
            | &Inst::SLoad8 {
                rd,
                ref mem,
                srcloc,
            }
            | &Inst::ULoad16 {
                rd,
                ref mem,
                srcloc,
            }
            | &Inst::SLoad16 {
                rd,
                ref mem,
                srcloc,
            }
            | &Inst::ULoad32 {
                rd,
                ref mem,
                srcloc,
            }
            | &Inst::SLoad32 {
                rd,
                ref mem,
                srcloc,
            }
            | &Inst::ULoad64 {
                rd,
                ref mem,
                srcloc,
                ..
            }
            | &Inst::FpuLoad32 {
                rd,
                ref mem,
                srcloc,
            }
            | &Inst::FpuLoad64 {
                rd,
                ref mem,
                srcloc,
            }
            | &Inst::FpuLoad128 {
                rd,
                ref mem,
                srcloc,
            } => {
                let (mem_insts, mem) = mem_finalize(sink.cur_offset(), mem, state);

                for inst in mem_insts.into_iter() {
                    inst.emit(sink, emit_info, state);
                }

                // ldst encoding helpers take Reg, not Writable<Reg>.
                let rd = rd.to_reg();

                // This is the base opcode (top 10 bits) for the "unscaled
                // immediate" form (Unscaled). Other addressing modes will OR in
                // other values for bits 24/25 (bits 1/2 of this constant).
                let (op, bits) = match self {
                    &Inst::ULoad8 { .. } => (0b0011100001, 8),
                    &Inst::SLoad8 { .. } => (0b0011100010, 8),
                    &Inst::ULoad16 { .. } => (0b0111100001, 16),
                    &Inst::SLoad16 { .. } => (0b0111100010, 16),
                    &Inst::ULoad32 { .. } => (0b1011100001, 32),
                    &Inst::SLoad32 { .. } => (0b1011100010, 32),
                    &Inst::ULoad64 { .. } => (0b1111100001, 64),
                    &Inst::FpuLoad32 { .. } => (0b1011110001, 32),
                    &Inst::FpuLoad64 { .. } => (0b1111110001, 64),
                    &Inst::FpuLoad128 { .. } => (0b0011110011, 128),
                    _ => unreachable!(),
                };

                if let Some(srcloc) = srcloc {
                    // Register the offset at which the actual load instruction starts.
                    sink.add_trap(srcloc, TrapCode::HeapOutOfBounds);
                }

                match &mem {
                    &AMode::Unscaled(reg, simm9) => {
                        sink.put4(enc_ldst_simm9(op, simm9, 0b00, reg, rd));
                    }
                    &AMode::UnsignedOffset(reg, uimm12scaled) => {
                        if uimm12scaled.value() != 0 {
                            assert_eq!(bits, ty_bits(uimm12scaled.scale_ty()));
                        }
                        sink.put4(enc_ldst_uimm12(op, uimm12scaled, reg, rd));
                    }
                    &AMode::RegReg(r1, r2) => {
                        sink.put4(enc_ldst_reg(
                            op, r1, r2, /* scaled = */ false, /* extendop = */ None, rd,
                        ));
                    }
                    &AMode::RegScaled(r1, r2, ty) | &AMode::RegScaledExtended(r1, r2, ty, _) => {
                        assert_eq!(bits, ty_bits(ty));
                        let extendop = match &mem {
                            &AMode::RegScaled(..) => None,
                            &AMode::RegScaledExtended(_, _, _, op) => Some(op),
                            _ => unreachable!(),
                        };
                        sink.put4(enc_ldst_reg(
                            op, r1, r2, /* scaled = */ true, extendop, rd,
                        ));
                    }
                    &AMode::RegExtended(r1, r2, extendop) => {
                        sink.put4(enc_ldst_reg(
                            op,
                            r1,
                            r2,
                            /* scaled = */ false,
                            Some(extendop),
                            rd,
                        ));
                    }
                    &AMode::Label(ref label) => {
                        let offset = match label {
                            // cast i32 to u32 (two's-complement)
                            &MemLabel::PCRel(off) => off as u32,
                        } / 4;
                        assert!(offset < (1 << 19));
                        match self {
                            &Inst::ULoad32 { .. } => {
                                sink.put4(enc_ldst_imm19(0b00011000, offset, rd));
                            }
                            &Inst::SLoad32 { .. } => {
                                sink.put4(enc_ldst_imm19(0b10011000, offset, rd));
                            }
                            &Inst::FpuLoad32 { .. } => {
                                sink.put4(enc_ldst_imm19(0b00011100, offset, rd));
                            }
                            &Inst::ULoad64 { .. } => {
                                sink.put4(enc_ldst_imm19(0b01011000, offset, rd));
                            }
                            &Inst::FpuLoad64 { .. } => {
                                sink.put4(enc_ldst_imm19(0b01011100, offset, rd));
                            }
                            &Inst::FpuLoad128 { .. } => {
                                sink.put4(enc_ldst_imm19(0b10011100, offset, rd));
                            }
                            _ => panic!("Unspported size for LDR from constant pool!"),
                        }
                    }
                    &AMode::PreIndexed(reg, simm9) => {
                        sink.put4(enc_ldst_simm9(op, simm9, 0b11, reg.to_reg(), rd));
                    }
                    &AMode::PostIndexed(reg, simm9) => {
                        sink.put4(enc_ldst_simm9(op, simm9, 0b01, reg.to_reg(), rd));
                    }
                    // Eliminated by `mem_finalize()` above.
                    &AMode::SPOffset(..) | &AMode::FPOffset(..) | &AMode::NominalSPOffset(..) => {
                        panic!("Should not see stack-offset here!")
                    }
                    &AMode::RegOffset(..) => panic!("SHould not see generic reg-offset here!"),
                }
            }

            &Inst::Store8 {
                rd,
                ref mem,
                srcloc,
            }
            | &Inst::Store16 {
                rd,
                ref mem,
                srcloc,
            }
            | &Inst::Store32 {
                rd,
                ref mem,
                srcloc,
            }
            | &Inst::Store64 {
                rd,
                ref mem,
                srcloc,
                ..
            }
            | &Inst::FpuStore32 {
                rd,
                ref mem,
                srcloc,
            }
            | &Inst::FpuStore64 {
                rd,
                ref mem,
                srcloc,
            }
            | &Inst::FpuStore128 {
                rd,
                ref mem,
                srcloc,
            } => {
                let (mem_insts, mem) = mem_finalize(sink.cur_offset(), mem, state);

                for inst in mem_insts.into_iter() {
                    inst.emit(sink, emit_info, state);
                }

                let (op, bits) = match self {
                    &Inst::Store8 { .. } => (0b0011100000, 8),
                    &Inst::Store16 { .. } => (0b0111100000, 16),
                    &Inst::Store32 { .. } => (0b1011100000, 32),
                    &Inst::Store64 { .. } => (0b1111100000, 64),
                    &Inst::FpuStore32 { .. } => (0b1011110000, 32),
                    &Inst::FpuStore64 { .. } => (0b1111110000, 64),
                    &Inst::FpuStore128 { .. } => (0b0011110010, 128),
                    _ => unreachable!(),
                };

                if let Some(srcloc) = srcloc {
                    // Register the offset at which the actual load instruction starts.
                    sink.add_trap(srcloc, TrapCode::HeapOutOfBounds);
                }

                match &mem {
                    &AMode::Unscaled(reg, simm9) => {
                        sink.put4(enc_ldst_simm9(op, simm9, 0b00, reg, rd));
                    }
                    &AMode::UnsignedOffset(reg, uimm12scaled) => {
                        if uimm12scaled.value() != 0 {
                            assert_eq!(bits, ty_bits(uimm12scaled.scale_ty()));
                        }
                        sink.put4(enc_ldst_uimm12(op, uimm12scaled, reg, rd));
                    }
                    &AMode::RegReg(r1, r2) => {
                        sink.put4(enc_ldst_reg(
                            op, r1, r2, /* scaled = */ false, /* extendop = */ None, rd,
                        ));
                    }
                    &AMode::RegScaled(r1, r2, _ty) | &AMode::RegScaledExtended(r1, r2, _ty, _) => {
                        let extendop = match &mem {
                            &AMode::RegScaled(..) => None,
                            &AMode::RegScaledExtended(_, _, _, op) => Some(op),
                            _ => unreachable!(),
                        };
                        sink.put4(enc_ldst_reg(
                            op, r1, r2, /* scaled = */ true, extendop, rd,
                        ));
                    }
                    &AMode::RegExtended(r1, r2, extendop) => {
                        sink.put4(enc_ldst_reg(
                            op,
                            r1,
                            r2,
                            /* scaled = */ false,
                            Some(extendop),
                            rd,
                        ));
                    }
                    &AMode::Label(..) => {
                        panic!("Store to a MemLabel not implemented!");
                    }
                    &AMode::PreIndexed(reg, simm9) => {
                        sink.put4(enc_ldst_simm9(op, simm9, 0b11, reg.to_reg(), rd));
                    }
                    &AMode::PostIndexed(reg, simm9) => {
                        sink.put4(enc_ldst_simm9(op, simm9, 0b01, reg.to_reg(), rd));
                    }
                    // Eliminated by `mem_finalize()` above.
                    &AMode::SPOffset(..) | &AMode::FPOffset(..) | &AMode::NominalSPOffset(..) => {
                        panic!("Should not see stack-offset here!")
                    }
                    &AMode::RegOffset(..) => panic!("SHould not see generic reg-offset here!"),
                }
            }

            &Inst::StoreP64 { rt, rt2, ref mem } => match mem {
                &PairAMode::SignedOffset(reg, simm7) => {
                    assert_eq!(simm7.scale_ty, I64);
                    sink.put4(enc_ldst_pair(0b1010100100, simm7, reg, rt, rt2));
                }
                &PairAMode::PreIndexed(reg, simm7) => {
                    assert_eq!(simm7.scale_ty, I64);
                    sink.put4(enc_ldst_pair(0b1010100110, simm7, reg.to_reg(), rt, rt2));
                }
                &PairAMode::PostIndexed(reg, simm7) => {
                    assert_eq!(simm7.scale_ty, I64);
                    sink.put4(enc_ldst_pair(0b1010100010, simm7, reg.to_reg(), rt, rt2));
                }
            },
            &Inst::LoadP64 { rt, rt2, ref mem } => {
                let rt = rt.to_reg();
                let rt2 = rt2.to_reg();
                match mem {
                    &PairAMode::SignedOffset(reg, simm7) => {
                        assert_eq!(simm7.scale_ty, I64);
                        sink.put4(enc_ldst_pair(0b1010100101, simm7, reg, rt, rt2));
                    }
                    &PairAMode::PreIndexed(reg, simm7) => {
                        assert_eq!(simm7.scale_ty, I64);
                        sink.put4(enc_ldst_pair(0b1010100111, simm7, reg.to_reg(), rt, rt2));
                    }
                    &PairAMode::PostIndexed(reg, simm7) => {
                        assert_eq!(simm7.scale_ty, I64);
                        sink.put4(enc_ldst_pair(0b1010100011, simm7, reg.to_reg(), rt, rt2));
                    }
                }
            }
            &Inst::Mov64 { rd, rm } => {
                assert!(rd.to_reg().get_class() == rm.get_class());
                assert!(rm.get_class() == RegClass::I64);

                // MOV to SP is interpreted as MOV to XZR instead. And our codegen
                // should never MOV to XZR.
                assert!(rd.to_reg() != stack_reg());

                if rm == stack_reg() {
                    // We can't use ORR here, so use an `add rd, sp, #0` instead.
                    let imm12 = Imm12::maybe_from_u64(0).unwrap();
                    sink.put4(enc_arith_rr_imm12(
                        0b100_10001,
                        imm12.shift_bits(),
                        imm12.imm_bits(),
                        rm,
                        rd,
                    ));
                } else {
                    // Encoded as ORR rd, rm, zero.
                    sink.put4(enc_arith_rrr(0b10101010_000, 0b000_000, rd, zero_reg(), rm));
                }
            }
            &Inst::Mov32 { rd, rm } => {
                // MOV to SP is interpreted as MOV to XZR instead. And our codegen
                // should never MOV to XZR.
                assert!(machreg_to_gpr(rd.to_reg()) != 31);
                // Encoded as ORR rd, rm, zero.
                sink.put4(enc_arith_rrr(0b00101010_000, 0b000_000, rd, zero_reg(), rm));
            }
            &Inst::MovZ { rd, imm, size } => {
                sink.put4(enc_move_wide(MoveWideOpcode::MOVZ, rd, imm, size))
            }
            &Inst::MovN { rd, imm, size } => {
                sink.put4(enc_move_wide(MoveWideOpcode::MOVN, rd, imm, size))
            }
            &Inst::MovK { rd, imm, size } => {
                sink.put4(enc_move_wide(MoveWideOpcode::MOVK, rd, imm, size))
            }
            &Inst::CSel { rd, rn, rm, cond } => {
                sink.put4(enc_csel(rd, rn, rm, cond));
            }
            &Inst::CSet { rd, cond } => {
                sink.put4(enc_cset(rd, cond));
            }
            &Inst::CCmpImm {
                size,
                rn,
                imm,
                nzcv,
                cond,
            } => {
                sink.put4(enc_ccmp_imm(size, rn, imm, nzcv, cond));
            }
            &Inst::AtomicRMW { ty, op, srcloc } => {
                /* Emit this:
                      dmb         ish
                     again:
                      ldxr{,b,h}  x/w27, [x25]
                      op          x28, x27, x26 // op is add,sub,and,orr,eor
                      stxr{,b,h}  w24, x/w28, [x25]
                      cbnz        x24, again
                      dmb         ish

                   Operand conventions:
                      IN:  x25 (addr), x26 (2nd arg for op)
                      OUT: x27 (old value), x24 (trashed), x28 (trashed)

                   It is unfortunate that, per the ARM documentation, x28 cannot be used for
                   both the store-data and success-flag operands of stxr.  This causes the
                   instruction's behaviour to be "CONSTRAINED UNPREDICTABLE", so we use x24
                   instead for the success-flag.

                   In the case where the operation is 'xchg', the second insn is instead
                     mov          x28, x26
                   so that we simply write in the destination, the "2nd arg for op".
                */
                let xzr = zero_reg();
                let x24 = xreg(24);
                let x25 = xreg(25);
                let x26 = xreg(26);
                let x27 = xreg(27);
                let x28 = xreg(28);
                let x24wr = writable_xreg(24);
                let x27wr = writable_xreg(27);
                let x28wr = writable_xreg(28);
                let again_label = sink.get_label();

                sink.put4(enc_dmb_ish()); // dmb ish

                // again:
                sink.bind_label(again_label);
                if let Some(srcloc) = srcloc {
                    sink.add_trap(srcloc, TrapCode::HeapOutOfBounds);
                }
                sink.put4(enc_ldxr(ty, x27wr, x25)); // ldxr x27, [x25]

                if op == inst_common::AtomicRmwOp::Xchg {
                    // mov x28, x26
                    sink.put4(enc_arith_rrr(0b101_01010_00_0, 0b000000, x28wr, xzr, x26))
                } else {
                    // add/sub/and/orr/eor x28, x27, x26
                    let bits_31_21 = match op {
                        inst_common::AtomicRmwOp::Add => 0b100_01011_00_0,
                        inst_common::AtomicRmwOp::Sub => 0b110_01011_00_0,
                        inst_common::AtomicRmwOp::And => 0b100_01010_00_0,
                        inst_common::AtomicRmwOp::Or => 0b101_01010_00_0,
                        inst_common::AtomicRmwOp::Xor => 0b110_01010_00_0,
                        inst_common::AtomicRmwOp::Xchg => unreachable!(),
                    };
                    sink.put4(enc_arith_rrr(bits_31_21, 0b000000, x28wr, x27, x26));
                }

                if let Some(srcloc) = srcloc {
                    sink.add_trap(srcloc, TrapCode::HeapOutOfBounds);
                }
                sink.put4(enc_stxr(ty, x24wr, x28, x25)); // stxr w24, x28, [x25]

                // cbnz w24, again
                // Note, we're actually testing x24, and relying on the default zero-high-half
                // rule in the assignment that `stxr` does.
                let br_offset = sink.cur_offset();
                sink.put4(enc_conditional_br(
                    BranchTarget::Label(again_label),
                    CondBrKind::NotZero(x24),
                ));
                sink.use_label_at_offset(br_offset, again_label, LabelUse::Branch19);

                sink.put4(enc_dmb_ish()); // dmb ish
            }
            &Inst::AtomicCAS { ty, srcloc } => {
                /* Emit this:
                     dmb         ish
                    again:
                     ldxr{,b,h}  x/w27, [x25]
                     and         x24, x26, MASK (= 2^size_bits - 1)
                     cmp         x27, x24
                     b.ne        out
                     stxr{,b,h}  w24, x/w28, [x25]
                     cbnz        x24, again
                    out:
                     dmb         ish

                  Operand conventions:
                     IN:  x25 (addr), x26 (expected value), x28 (replacement value)
                     OUT: x27 (old value), x24 (trashed)
                */
                let xzr = zero_reg();
                let x24 = xreg(24);
                let x25 = xreg(25);
                let x26 = xreg(26);
                let x27 = xreg(27);
                let x28 = xreg(28);
                let xzrwr = writable_zero_reg();
                let x24wr = writable_xreg(24);
                let x27wr = writable_xreg(27);
                let again_label = sink.get_label();
                let out_label = sink.get_label();

                sink.put4(enc_dmb_ish()); // dmb ish

                // again:
                sink.bind_label(again_label);
                if let Some(srcloc) = srcloc {
                    sink.add_trap(srcloc, TrapCode::HeapOutOfBounds);
                }
                sink.put4(enc_ldxr(ty, x27wr, x25)); // ldxr x27, [x25]

                if ty == I64 {
                    // mov x24, x26
                    sink.put4(enc_arith_rrr(0b101_01010_00_0, 0b000000, x24wr, xzr, x26))
                } else {
                    // and x24, x26, 0xFF/0xFFFF/0xFFFFFFFF
                    let (mask, s) = match ty {
                        I8 => (0xFF, 7),
                        I16 => (0xFFFF, 15),
                        I32 => (0xFFFFFFFF, 31),
                        _ => unreachable!(),
                    };
                    sink.put4(enc_arith_rr_imml(
                        0b100_100100,
                        ImmLogic::from_n_r_s(mask, true, 0, s, OperandSize::Size64).enc_bits(),
                        x26,
                        x24wr,
                    ))
                }

                // cmp x27, x24 (== subs xzr, x27, x24)
                sink.put4(enc_arith_rrr(0b111_01011_00_0, 0b000000, xzrwr, x27, x24));

                // b.ne out
                let br_out_offset = sink.cur_offset();
                sink.put4(enc_conditional_br(
                    BranchTarget::Label(out_label),
                    CondBrKind::Cond(Cond::Ne),
                ));
                sink.use_label_at_offset(br_out_offset, out_label, LabelUse::Branch19);

                if let Some(srcloc) = srcloc {
                    sink.add_trap(srcloc, TrapCode::HeapOutOfBounds);
                }
                sink.put4(enc_stxr(ty, x24wr, x28, x25)); // stxr w24, x28, [x25]

                // cbnz w24, again.
                // Note, we're actually testing x24, and relying on the default zero-high-half
                // rule in the assignment that `stxr` does.
                let br_again_offset = sink.cur_offset();
                sink.put4(enc_conditional_br(
                    BranchTarget::Label(again_label),
                    CondBrKind::NotZero(x24),
                ));
                sink.use_label_at_offset(br_again_offset, again_label, LabelUse::Branch19);

                // out:
                sink.bind_label(out_label);
                sink.put4(enc_dmb_ish()); // dmb ish
            }
            &Inst::AtomicLoad {
                ty,
                r_data,
                r_addr,
                srcloc,
            } => {
                let op = match ty {
                    I8 => 0b0011100001,
                    I16 => 0b0111100001,
                    I32 => 0b1011100001,
                    I64 => 0b1111100001,
                    _ => unreachable!(),
                };
                sink.put4(enc_dmb_ish()); // dmb ish

                if let Some(srcloc) = srcloc {
                    sink.add_trap(srcloc, TrapCode::HeapOutOfBounds);
                }
                let uimm12scaled_zero = UImm12Scaled::zero(I8 /*irrelevant*/);
                sink.put4(enc_ldst_uimm12(
                    op,
                    uimm12scaled_zero,
                    r_addr,
                    r_data.to_reg(),
                ));
            }
            &Inst::AtomicStore {
                ty,
                r_data,
                r_addr,
                srcloc,
            } => {
                let op = match ty {
                    I8 => 0b0011100000,
                    I16 => 0b0111100000,
                    I32 => 0b1011100000,
                    I64 => 0b1111100000,
                    _ => unreachable!(),
                };

                if let Some(srcloc) = srcloc {
                    sink.add_trap(srcloc, TrapCode::HeapOutOfBounds);
                }
                let uimm12scaled_zero = UImm12Scaled::zero(I8 /*irrelevant*/);
                sink.put4(enc_ldst_uimm12(op, uimm12scaled_zero, r_addr, r_data));
                sink.put4(enc_dmb_ish()); // dmb ish
            }
            &Inst::Fence {} => {
                sink.put4(enc_dmb_ish()); // dmb ish
            }
            &Inst::FpuMove64 { rd, rn } => {
                sink.put4(enc_vecmov(/* 16b = */ false, rd, rn));
            }
            &Inst::FpuMove128 { rd, rn } => {
                sink.put4(enc_vecmov(/* 16b = */ true, rd, rn));
            }
            &Inst::FpuMoveFromVec { rd, rn, idx, size } => {
                let (imm5, shift, mask) = match size.lane_size() {
                    ScalarSize::Size32 => (0b00100, 3, 0b011),
                    ScalarSize::Size64 => (0b01000, 4, 0b001),
                    _ => unimplemented!(),
                };
                debug_assert_eq!(idx & mask, idx);
                let imm5 = imm5 | ((idx as u32) << shift);
                sink.put4(
                    0b010_11110000_00000_000001_00000_00000
                        | (imm5 << 16)
                        | (machreg_to_vec(rn) << 5)
                        | machreg_to_vec(rd.to_reg()),
                );
            }
            &Inst::FpuRR { fpu_op, rd, rn } => {
                let top22 = match fpu_op {
                    FPUOp1::Abs32 => 0b000_11110_00_1_000001_10000,
                    FPUOp1::Abs64 => 0b000_11110_01_1_000001_10000,
                    FPUOp1::Neg32 => 0b000_11110_00_1_000010_10000,
                    FPUOp1::Neg64 => 0b000_11110_01_1_000010_10000,
                    FPUOp1::Sqrt32 => 0b000_11110_00_1_000011_10000,
                    FPUOp1::Sqrt64 => 0b000_11110_01_1_000011_10000,
                    FPUOp1::Cvt32To64 => 0b000_11110_00_1_000101_10000,
                    FPUOp1::Cvt64To32 => 0b000_11110_01_1_000100_10000,
                };
                sink.put4(enc_fpurr(top22, rd, rn));
            }
            &Inst::FpuRRR { fpu_op, rd, rn, rm } => {
                let top22 = match fpu_op {
                    FPUOp2::Add32 => 0b000_11110_00_1_00000_001010,
                    FPUOp2::Add64 => 0b000_11110_01_1_00000_001010,
                    FPUOp2::Sub32 => 0b000_11110_00_1_00000_001110,
                    FPUOp2::Sub64 => 0b000_11110_01_1_00000_001110,
                    FPUOp2::Mul32 => 0b000_11110_00_1_00000_000010,
                    FPUOp2::Mul64 => 0b000_11110_01_1_00000_000010,
                    FPUOp2::Div32 => 0b000_11110_00_1_00000_000110,
                    FPUOp2::Div64 => 0b000_11110_01_1_00000_000110,
                    FPUOp2::Max32 => 0b000_11110_00_1_00000_010010,
                    FPUOp2::Max64 => 0b000_11110_01_1_00000_010010,
                    FPUOp2::Min32 => 0b000_11110_00_1_00000_010110,
                    FPUOp2::Min64 => 0b000_11110_01_1_00000_010110,
                    FPUOp2::Sqadd64 => 0b010_11110_11_1_00000_000011,
                    FPUOp2::Uqadd64 => 0b011_11110_11_1_00000_000011,
                    FPUOp2::Sqsub64 => 0b010_11110_11_1_00000_001011,
                    FPUOp2::Uqsub64 => 0b011_11110_11_1_00000_001011,
                };
                sink.put4(enc_fpurrr(top22, rd, rn, rm));
            }
            &Inst::FpuRRI { fpu_op, rd, rn } => match fpu_op {
                FPUOpRI::UShr32(imm) => {
                    debug_assert_eq!(32, imm.lane_size_in_bits);
                    sink.put4(
                        0b0_0_1_011110_0000000_00_0_0_0_1_00000_00000
                            | imm.enc() << 16
                            | machreg_to_vec(rn) << 5
                            | machreg_to_vec(rd.to_reg()),
                    )
                }
                FPUOpRI::UShr64(imm) => {
                    debug_assert_eq!(64, imm.lane_size_in_bits);
                    sink.put4(
                        0b01_1_111110_0000000_00_0_0_0_1_00000_00000
                            | imm.enc() << 16
                            | machreg_to_vec(rn) << 5
                            | machreg_to_vec(rd.to_reg()),
                    )
                }
                FPUOpRI::Sli64(imm) => {
                    debug_assert_eq!(64, imm.lane_size_in_bits);
                    sink.put4(
                        0b01_1_111110_0000000_010101_00000_00000
                            | imm.enc() << 16
                            | machreg_to_vec(rn) << 5
                            | machreg_to_vec(rd.to_reg()),
                    )
                }
                FPUOpRI::Sli32(imm) => {
                    debug_assert_eq!(32, imm.lane_size_in_bits);
                    sink.put4(
                        0b0_0_1_011110_0000000_010101_00000_00000
                            | imm.enc() << 16
                            | machreg_to_vec(rn) << 5
                            | machreg_to_vec(rd.to_reg()),
                    )
                }
            },
            &Inst::FpuRRRR {
                fpu_op,
                rd,
                rn,
                rm,
                ra,
            } => {
                let top17 = match fpu_op {
                    FPUOp3::MAdd32 => 0b000_11111_00_0_00000_0,
                    FPUOp3::MAdd64 => 0b000_11111_01_0_00000_0,
                };
                sink.put4(enc_fpurrrr(top17, rd, rn, rm, ra));
            }
            &Inst::VecMisc { op, rd, rn, size } => {
                let enc_size = match size.lane_size() {
                    ScalarSize::Size8 => 0b00,
                    ScalarSize::Size16 => 0b01,
                    ScalarSize::Size32 => 0b10,
                    ScalarSize::Size64 => 0b11,
                    _ => unreachable!(),
                };
                let q = if size.is_128bits() { 1 } else { 0 };
                let (u, bits_12_16, size) = match op {
                    VecMisc2::Not => (0b1, 0b00101, 0b00),
                    VecMisc2::Neg => (0b1, 0b01011, enc_size),
                    VecMisc2::Abs => (0b0, 0b01011, enc_size),
                    VecMisc2::Fabs => {
                        debug_assert!(size == VectorSize::Size32x4 || size == VectorSize::Size64x2);
                        (0b0, 0b01111, enc_size)
                    }
                    VecMisc2::Fneg => {
                        debug_assert!(size == VectorSize::Size32x4 || size == VectorSize::Size64x2);
                        (0b1, 0b01111, enc_size)
                    }
                    VecMisc2::Fsqrt => {
                        debug_assert!(size == VectorSize::Size32x4 || size == VectorSize::Size64x2);
                        (0b1, 0b11111, enc_size)
                    }
                    VecMisc2::Rev64 => {
                        debug_assert_ne!(VectorSize::Size64x2, size);
                        (0b0, 0b00000, enc_size)
                    }
                    VecMisc2::Shll => {
                        debug_assert_ne!(VectorSize::Size64x2, size);
                        debug_assert!(!size.is_128bits());
                        (0b1, 0b10011, enc_size)
                    }
                    VecMisc2::Fcvtzs => {
                        debug_assert!(size == VectorSize::Size32x4 || size == VectorSize::Size64x2);
                        (0b0, 0b11011, enc_size)
                    }
                    VecMisc2::Fcvtzu => {
                        debug_assert!(size == VectorSize::Size32x4 || size == VectorSize::Size64x2);
                        (0b1, 0b11011, enc_size)
                    }
                    VecMisc2::Scvtf => {
                        debug_assert!(size == VectorSize::Size32x4 || size == VectorSize::Size64x2);
                        (0b0, 0b11101, enc_size & 0b1)
                    }
                    VecMisc2::Ucvtf => {
                        debug_assert!(size == VectorSize::Size32x4 || size == VectorSize::Size64x2);
                        (0b1, 0b11101, enc_size & 0b1)
                    }
                };
                sink.put4(enc_vec_rr_misc((q << 1) | u, size, bits_12_16, rd, rn));
            }
            &Inst::VecLanes { op, rd, rn, size } => {
                let (q, size) = match size {
                    VectorSize::Size8x16 => (0b1, 0b00),
                    VectorSize::Size16x8 => (0b1, 0b01),
                    VectorSize::Size32x4 => (0b1, 0b10),
                    _ => unreachable!(),
                };
                let (u, opcode) = match op {
                    VecLanesOp::Uminv => (0b1, 0b11010),
                };
                sink.put4(enc_vec_lanes(q, u, size, opcode, rd, rn));
            }
            &Inst::VecTbl {
                rd,
                rn,
                rm,
                is_extension,
            } => {
                sink.put4(enc_tbl(is_extension, 0b00, rd, rn, rm));
            }
            &Inst::VecTbl2 {
                rd,
                rn,
                rn2,
                rm,
                is_extension,
            } => {
                assert_eq!(machreg_to_vec(rn2), (machreg_to_vec(rn) + 1) % 32);
                sink.put4(enc_tbl(is_extension, 0b01, rd, rn, rm));
            }
            &Inst::FpuCmp32 { rn, rm } => {
                sink.put4(enc_fcmp(ScalarSize::Size32, rn, rm));
            }
            &Inst::FpuCmp64 { rn, rm } => {
                sink.put4(enc_fcmp(ScalarSize::Size64, rn, rm));
            }
            &Inst::FpuToInt { op, rd, rn } => {
                let top16 = match op {
                    // FCVTZS (32/32-bit)
                    FpuToIntOp::F32ToI32 => 0b000_11110_00_1_11_000,
                    // FCVTZU (32/32-bit)
                    FpuToIntOp::F32ToU32 => 0b000_11110_00_1_11_001,
                    // FCVTZS (32/64-bit)
                    FpuToIntOp::F32ToI64 => 0b100_11110_00_1_11_000,
                    // FCVTZU (32/64-bit)
                    FpuToIntOp::F32ToU64 => 0b100_11110_00_1_11_001,
                    // FCVTZS (64/32-bit)
                    FpuToIntOp::F64ToI32 => 0b000_11110_01_1_11_000,
                    // FCVTZU (64/32-bit)
                    FpuToIntOp::F64ToU32 => 0b000_11110_01_1_11_001,
                    // FCVTZS (64/64-bit)
                    FpuToIntOp::F64ToI64 => 0b100_11110_01_1_11_000,
                    // FCVTZU (64/64-bit)
                    FpuToIntOp::F64ToU64 => 0b100_11110_01_1_11_001,
                };
                sink.put4(enc_fputoint(top16, rd, rn));
            }
            &Inst::IntToFpu { op, rd, rn } => {
                let top16 = match op {
                    // SCVTF (32/32-bit)
                    IntToFpuOp::I32ToF32 => 0b000_11110_00_1_00_010,
                    // UCVTF (32/32-bit)
                    IntToFpuOp::U32ToF32 => 0b000_11110_00_1_00_011,
                    // SCVTF (64/32-bit)
                    IntToFpuOp::I64ToF32 => 0b100_11110_00_1_00_010,
                    // UCVTF (64/32-bit)
                    IntToFpuOp::U64ToF32 => 0b100_11110_00_1_00_011,
                    // SCVTF (32/64-bit)
                    IntToFpuOp::I32ToF64 => 0b000_11110_01_1_00_010,
                    // UCVTF (32/64-bit)
                    IntToFpuOp::U32ToF64 => 0b000_11110_01_1_00_011,
                    // SCVTF (64/64-bit)
                    IntToFpuOp::I64ToF64 => 0b100_11110_01_1_00_010,
                    // UCVTF (64/64-bit)
                    IntToFpuOp::U64ToF64 => 0b100_11110_01_1_00_011,
                };
                sink.put4(enc_inttofpu(top16, rd, rn));
            }
            &Inst::LoadFpuConst32 { rd, const_data } => {
                let inst = Inst::FpuLoad32 {
                    rd,
                    mem: AMode::Label(MemLabel::PCRel(8)),
                    srcloc: None,
                };
                inst.emit(sink, emit_info, state);
                let inst = Inst::Jump {
                    dest: BranchTarget::ResolvedOffset(8),
                };
                inst.emit(sink, emit_info, state);
                sink.put4(const_data.to_bits());
            }
            &Inst::LoadFpuConst64 { rd, const_data } => {
                let inst = Inst::FpuLoad64 {
                    rd,
                    mem: AMode::Label(MemLabel::PCRel(8)),
                    srcloc: None,
                };
                inst.emit(sink, emit_info, state);
                let inst = Inst::Jump {
                    dest: BranchTarget::ResolvedOffset(12),
                };
                inst.emit(sink, emit_info, state);
                sink.put8(const_data.to_bits());
            }
            &Inst::LoadFpuConst128 { rd, const_data } => {
                let inst = Inst::FpuLoad128 {
                    rd,
                    mem: AMode::Label(MemLabel::PCRel(8)),
                    srcloc: None,
                };
                inst.emit(sink, emit_info, state);
                let inst = Inst::Jump {
                    dest: BranchTarget::ResolvedOffset(20),
                };
                inst.emit(sink, emit_info, state);

                for i in const_data.to_le_bytes().iter() {
                    sink.put1(*i);
                }
            }
            &Inst::FpuCSel32 { rd, rn, rm, cond } => {
                sink.put4(enc_fcsel(rd, rn, rm, cond, ScalarSize::Size32));
            }
            &Inst::FpuCSel64 { rd, rn, rm, cond } => {
                sink.put4(enc_fcsel(rd, rn, rm, cond, ScalarSize::Size64));
            }
            &Inst::FpuRound { op, rd, rn } => {
                let top22 = match op {
                    FpuRoundMode::Minus32 => 0b000_11110_00_1_001_010_10000,
                    FpuRoundMode::Minus64 => 0b000_11110_01_1_001_010_10000,
                    FpuRoundMode::Plus32 => 0b000_11110_00_1_001_001_10000,
                    FpuRoundMode::Plus64 => 0b000_11110_01_1_001_001_10000,
                    FpuRoundMode::Zero32 => 0b000_11110_00_1_001_011_10000,
                    FpuRoundMode::Zero64 => 0b000_11110_01_1_001_011_10000,
                    FpuRoundMode::Nearest32 => 0b000_11110_00_1_001_000_10000,
                    FpuRoundMode::Nearest64 => 0b000_11110_01_1_001_000_10000,
                };
                sink.put4(enc_fround(top22, rd, rn));
            }
            &Inst::MovToFpu { rd, rn } => {
                sink.put4(
                    0b100_11110_01_1_00_111_000000_00000_00000
                        | (machreg_to_gpr(rn) << 5)
                        | machreg_to_vec(rd.to_reg()),
                );
            }
            &Inst::MovToVec { rd, rn, idx, size } => {
                let (imm5, shift) = match size.lane_size() {
                    ScalarSize::Size8 => (0b00001, 1),
                    ScalarSize::Size16 => (0b00010, 2),
                    ScalarSize::Size32 => (0b00100, 3),
                    ScalarSize::Size64 => (0b01000, 4),
                    _ => unreachable!(),
                };
                debug_assert_eq!(idx & (0b11111 >> shift), idx);
                let imm5 = imm5 | ((idx as u32) << shift);
                sink.put4(
                    0b010_01110000_00000_0_0011_1_00000_00000
                        | (imm5 << 16)
                        | (machreg_to_gpr(rn) << 5)
                        | machreg_to_vec(rd.to_reg()),
                );
            }
            &Inst::MovFromVec { rd, rn, idx, size } => {
                let (q, imm5, shift, mask) = match size {
                    VectorSize::Size8x16 => (0b0, 0b00001, 1, 0b1111),
                    VectorSize::Size16x8 => (0b0, 0b00010, 2, 0b0111),
                    VectorSize::Size32x4 => (0b0, 0b00100, 3, 0b0011),
                    VectorSize::Size64x2 => (0b1, 0b01000, 4, 0b0001),
                    _ => unreachable!(),
                };
                debug_assert_eq!(idx & mask, idx);
                let imm5 = imm5 | ((idx as u32) << shift);
                sink.put4(
                    0b000_01110000_00000_0_0111_1_00000_00000
                        | (q << 30)
                        | (imm5 << 16)
                        | (machreg_to_vec(rn) << 5)
                        | machreg_to_gpr(rd.to_reg()),
                );
            }
            &Inst::MovFromVecSigned {
                rd,
                rn,
                idx,
                size,
                scalar_size,
            } => {
                let (imm5, shift, half) = match size {
                    VectorSize::Size8x8 => (0b00001, 1, true),
                    VectorSize::Size8x16 => (0b00001, 1, false),
                    VectorSize::Size16x4 => (0b00010, 2, true),
                    VectorSize::Size16x8 => (0b00010, 2, false),
                    VectorSize::Size32x2 => {
                        debug_assert_ne!(scalar_size, OperandSize::Size32);
                        (0b00100, 3, true)
                    }
                    VectorSize::Size32x4 => {
                        debug_assert_ne!(scalar_size, OperandSize::Size32);
                        (0b00100, 3, false)
                    }
                    _ => panic!("Unexpected vector operand size"),
                };
                debug_assert_eq!(idx & (0b11111 >> (half as u32 + shift)), idx);
                let imm5 = imm5 | ((idx as u32) << shift);
                sink.put4(
                    0b000_01110000_00000_0_0101_1_00000_00000
                        | (scalar_size.is64() as u32) << 30
                        | (imm5 << 16)
                        | (machreg_to_vec(rn) << 5)
                        | machreg_to_gpr(rd.to_reg()),
                );
            }
            &Inst::VecDup { rd, rn, size } => {
                let imm5 = match size {
                    VectorSize::Size8x16 => 0b00001,
                    VectorSize::Size16x8 => 0b00010,
                    VectorSize::Size32x4 => 0b00100,
                    VectorSize::Size64x2 => 0b01000,
                    _ => unimplemented!(),
                };
                sink.put4(
                    0b010_01110000_00000_000011_00000_00000
                        | (imm5 << 16)
                        | (machreg_to_gpr(rn) << 5)
                        | machreg_to_vec(rd.to_reg()),
                );
            }
            &Inst::VecDupFromFpu { rd, rn, size } => {
                let imm5 = match size {
                    VectorSize::Size32x4 => 0b00100,
                    VectorSize::Size64x2 => 0b01000,
                    _ => unimplemented!(),
                };
                sink.put4(
                    0b010_01110000_00000_000001_00000_00000
                        | (imm5 << 16)
                        | (machreg_to_vec(rn) << 5)
                        | machreg_to_vec(rd.to_reg()),
                );
            }
            &Inst::VecExtend {
                t,
                rd,
                rn,
                high_half,
            } => {
                let (u, immh) = match t {
                    VecExtendOp::Sxtl8 => (0b0, 0b001),
                    VecExtendOp::Sxtl16 => (0b0, 0b010),
                    VecExtendOp::Sxtl32 => (0b0, 0b100),
                    VecExtendOp::Uxtl8 => (0b1, 0b001),
                    VecExtendOp::Uxtl16 => (0b1, 0b010),
                    VecExtendOp::Uxtl32 => (0b1, 0b100),
                };
                sink.put4(
                    0b000_011110_0000_000_101001_00000_00000
                        | ((high_half as u32) << 30)
                        | (u << 29)
                        | (immh << 19)
                        | (machreg_to_vec(rn) << 5)
                        | machreg_to_vec(rd.to_reg()),
                );
            }
            &Inst::VecMiscNarrow {
                op,
                rd,
                rn,
                size,
                high_half,
            } => {
                let size = match size.lane_size() {
                    ScalarSize::Size8 => 0b00,
                    ScalarSize::Size16 => 0b01,
                    ScalarSize::Size32 => 0b10,
                    _ => panic!("Unexpected vector operand lane size!"),
                };
                let (u, bits_12_16) = match op {
                    VecMiscNarrowOp::Xtn => (0b0, 0b10010),
                    VecMiscNarrowOp::Sqxtn => (0b0, 0b10100),
                    VecMiscNarrowOp::Sqxtun => (0b1, 0b10010),
                };
                sink.put4(enc_vec_rr_misc(
                    ((high_half as u32) << 1) | u,
                    size,
                    bits_12_16,
                    rd,
                    rn,
                ));
            }
            &Inst::VecMovElement {
                rd,
                rn,
                idx1,
                idx2,
                size,
            } => {
                let (imm5, shift) = match size.lane_size() {
                    ScalarSize::Size8 => (0b00001, 1),
                    ScalarSize::Size16 => (0b00010, 2),
                    ScalarSize::Size32 => (0b00100, 3),
                    ScalarSize::Size64 => (0b01000, 4),
                    _ => unreachable!(),
                };
                let mask = 0b11111 >> shift;
                debug_assert_eq!(idx1 & mask, idx1);
                debug_assert_eq!(idx2 & mask, idx2);
                let imm4 = (idx2 as u32) << (shift - 1);
                let imm5 = imm5 | ((idx1 as u32) << shift);
                sink.put4(
                    0b011_01110000_00000_0_0000_1_00000_00000
                        | (imm5 << 16)
                        | (imm4 << 11)
                        | (machreg_to_vec(rn) << 5)
                        | machreg_to_vec(rd.to_reg()),
                );
            }
            &Inst::VecRRR {
                rd,
                rn,
                rm,
                alu_op,
                size,
            } => {
                let enc_size = match size.lane_size() {
                    ScalarSize::Size8 => 0b00,
                    ScalarSize::Size16 => 0b01,
                    ScalarSize::Size32 => 0b10,
                    ScalarSize::Size64 => 0b11,
                    _ => unreachable!(),
                };
                let is_float = match alu_op {
                    VecALUOp::Fcmeq
                    | VecALUOp::Fcmgt
                    | VecALUOp::Fcmge
                    | VecALUOp::Fadd
                    | VecALUOp::Fsub
                    | VecALUOp::Fdiv
                    | VecALUOp::Fmax
                    | VecALUOp::Fmin
                    | VecALUOp::Fmul => true,
                    _ => false,
                };
                let enc_float_size = match (is_float, size) {
                    (true, VectorSize::Size32x4) => 0b0,
                    (true, VectorSize::Size64x2) => 0b1,
                    (true, _) => unimplemented!(),
                    _ => 0,
                };

                let (top11, bit15_10) = match alu_op {
                    VecALUOp::Sqadd => (0b010_01110_00_1 | enc_size << 1, 0b000011),
                    VecALUOp::Sqsub => (0b010_01110_00_1 | enc_size << 1, 0b001011),
                    VecALUOp::Uqadd => (0b011_01110_00_1 | enc_size << 1, 0b000011),
                    VecALUOp::Uqsub => (0b011_01110_00_1 | enc_size << 1, 0b001011),
                    VecALUOp::Cmeq => (0b011_01110_00_1 | enc_size << 1, 0b100011),
                    VecALUOp::Cmge => (0b010_01110_00_1 | enc_size << 1, 0b001111),
                    VecALUOp::Cmgt => (0b010_01110_00_1 | enc_size << 1, 0b001101),
                    VecALUOp::Cmhi => (0b011_01110_00_1 | enc_size << 1, 0b001101),
                    VecALUOp::Cmhs => (0b011_01110_00_1 | enc_size << 1, 0b001111),
                    VecALUOp::Fcmeq => (0b010_01110_00_1, 0b111001),
                    VecALUOp::Fcmgt => (0b011_01110_10_1, 0b111001),
                    VecALUOp::Fcmge => (0b011_01110_00_1, 0b111001),
                    // The following logical instructions operate on bytes, so are not encoded differently
                    // for the different vector types.
                    VecALUOp::And => (0b010_01110_00_1, 0b000111),
                    VecALUOp::Bic => (0b010_01110_01_1, 0b000111),
                    VecALUOp::Orr => (0b010_01110_10_1, 0b000111),
                    VecALUOp::Eor => (0b011_01110_00_1, 0b000111),
                    VecALUOp::Bsl => (0b011_01110_01_1, 0b000111),
                    VecALUOp::Umaxp => (0b011_01110_00_1 | enc_size << 1, 0b101001),
                    VecALUOp::Add => (0b010_01110_00_1 | enc_size << 1, 0b100001),
                    VecALUOp::Sub => (0b011_01110_00_1 | enc_size << 1, 0b100001),
                    VecALUOp::Mul => {
                        debug_assert_ne!(size, VectorSize::Size64x2);
                        (0b010_01110_00_1 | enc_size << 1, 0b100111)
                    }
                    VecALUOp::Sshl => (0b010_01110_00_1 | enc_size << 1, 0b010001),
                    VecALUOp::Ushl => (0b011_01110_00_1 | enc_size << 1, 0b010001),
                    VecALUOp::Umin => (0b011_01110_00_1 | enc_size << 1, 0b011011),
                    VecALUOp::Smin => (0b010_01110_00_1 | enc_size << 1, 0b011011),
                    VecALUOp::Umax => (0b011_01110_00_1 | enc_size << 1, 0b011001),
                    VecALUOp::Smax => (0b010_01110_00_1 | enc_size << 1, 0b011001),
                    VecALUOp::Urhadd => (0b011_01110_00_1 | enc_size << 1, 0b000101),
                    VecALUOp::Fadd => (0b010_01110_00_1, 0b110101),
                    VecALUOp::Fsub => (0b010_01110_10_1, 0b110101),
                    VecALUOp::Fdiv => (0b011_01110_00_1, 0b111111),
                    VecALUOp::Fmax => (0b010_01110_00_1, 0b111101),
                    VecALUOp::Fmin => (0b010_01110_10_1, 0b111101),
                    VecALUOp::Fmul => (0b011_01110_00_1, 0b110111),
                    VecALUOp::Addp => (0b010_01110_00_1 | enc_size << 1, 0b101111),
                    VecALUOp::Umlal => {
                        debug_assert!(!size.is_128bits());
                        (0b001_01110_00_1 | enc_size << 1, 0b100000)
                    }
                };
                let top11 = if is_float {
                    top11 | enc_float_size << 1
                } else {
                    top11
                };
                sink.put4(enc_vec_rrr(top11, rm, bit15_10, rn, rd));
            }
            &Inst::MovToNZCV { rn } => {
                sink.put4(0xd51b4200 | machreg_to_gpr(rn));
            }
            &Inst::MovFromNZCV { rd } => {
                sink.put4(0xd53b4200 | machreg_to_gpr(rd.to_reg()));
            }
            &Inst::Extend {
                rd,
                rn,
                signed,
                from_bits,
                to_bits,
            } if from_bits >= 8 => {
                let top22 = match (signed, from_bits, to_bits) {
                    (false, 8, 32) => 0b010_100110_0_000000_000111, // UXTB (32)
                    (false, 16, 32) => 0b010_100110_0_000000_001111, // UXTH (32)
                    (true, 8, 32) => 0b000_100110_0_000000_000111,  // SXTB (32)
                    (true, 16, 32) => 0b000_100110_0_000000_001111, // SXTH (32)
                    // The 64-bit unsigned variants are the same as the 32-bit ones,
                    // because writes to Wn zero out the top 32 bits of Xn
                    (false, 8, 64) => 0b010_100110_0_000000_000111, // UXTB (64)
                    (false, 16, 64) => 0b010_100110_0_000000_001111, // UXTH (64)
                    (true, 8, 64) => 0b100_100110_1_000000_000111,  // SXTB (64)
                    (true, 16, 64) => 0b100_100110_1_000000_001111, // SXTH (64)
                    // 32-to-64: the unsigned case is a 'mov' (special-cased below).
                    (false, 32, 64) => 0,                           // MOV
                    (true, 32, 64) => 0b100_100110_1_000000_011111, // SXTW (64)
                    _ => panic!(
                        "Unsupported extend combination: signed = {}, from_bits = {}, to_bits = {}",
                        signed, from_bits, to_bits
                    ),
                };
                if top22 != 0 {
                    sink.put4(enc_extend(top22, rd, rn));
                } else {
                    Inst::mov32(rd, rn).emit(sink, emit_info, state);
                }
            }
            &Inst::Extend {
                rd,
                rn,
                signed,
                from_bits,
                to_bits,
            } if from_bits == 1 && signed => {
                assert!(to_bits <= 64);
                // Reduce sign-extend-from-1-bit to:
                // - and rd, rn, #1
                // - sub rd, zr, rd

                // We don't have ImmLogic yet, so we just hardcode this. FIXME.
                sink.put4(0x92400000 | (machreg_to_gpr(rn) << 5) | machreg_to_gpr(rd.to_reg()));
                let sub_inst = Inst::AluRRR {
                    alu_op: ALUOp::Sub64,
                    rd,
                    rn: zero_reg(),
                    rm: rd.to_reg(),
                };
                sub_inst.emit(sink, emit_info, state);
            }
            &Inst::Extend {
                rd,
                rn,
                signed,
                from_bits,
                to_bits,
            } if from_bits == 1 && !signed => {
                assert!(to_bits <= 64);
                // Reduce zero-extend-from-1-bit to:
                // - and rd, rn, #1

                // We don't have ImmLogic yet, so we just hardcode this. FIXME.
                sink.put4(0x92400000 | (machreg_to_gpr(rn) << 5) | machreg_to_gpr(rd.to_reg()));
            }
            &Inst::Extend { .. } => {
                panic!("Unsupported extend variant");
            }
            &Inst::Jump { ref dest } => {
                let off = sink.cur_offset();
                // Indicate that the jump uses a label, if so, so that a fixup can occur later.
                if let Some(l) = dest.as_label() {
                    sink.use_label_at_offset(off, l, LabelUse::Branch26);
                    sink.add_uncond_branch(off, off + 4, l);
                }
                // Emit the jump itself.
                sink.put4(enc_jump26(0b000101, dest.as_offset26_or_zero()));
            }
            &Inst::Ret => {
                sink.put4(0xd65f03c0);
            }
            &Inst::EpiloguePlaceholder => {
                // Noop; this is just a placeholder for epilogues.
            }
            &Inst::Call { ref info } => {
                if let Some(s) = state.take_stack_map() {
                    sink.add_stack_map(StackMapExtent::UpcomingBytes(4), s);
                }
                sink.add_reloc(info.loc, Reloc::Arm64Call, &info.dest, 0);
                sink.put4(enc_jump26(0b100101, 0));
                if info.opcode.is_call() {
                    sink.add_call_site(info.loc, info.opcode);
                }
            }
            &Inst::CallInd { ref info } => {
                if let Some(s) = state.take_stack_map() {
                    sink.add_stack_map(StackMapExtent::UpcomingBytes(4), s);
                }
                sink.put4(0b1101011_0001_11111_000000_00000_00000 | (machreg_to_gpr(info.rn) << 5));
                if info.opcode.is_call() {
                    sink.add_call_site(info.loc, info.opcode);
                }
            }
            &Inst::CondBr {
                taken,
                not_taken,
                kind,
            } => {
                // Conditional part first.
                let cond_off = sink.cur_offset();
                if let Some(l) = taken.as_label() {
                    sink.use_label_at_offset(cond_off, l, LabelUse::Branch19);
                    let inverted = enc_conditional_br(taken, kind.invert()).to_le_bytes();
                    sink.add_cond_branch(cond_off, cond_off + 4, l, &inverted[..]);
                }
                sink.put4(enc_conditional_br(taken, kind));

                // Unconditional part next.
                let uncond_off = sink.cur_offset();
                if let Some(l) = not_taken.as_label() {
                    sink.use_label_at_offset(uncond_off, l, LabelUse::Branch26);
                    sink.add_uncond_branch(uncond_off, uncond_off + 4, l);
                }
                sink.put4(enc_jump26(0b000101, not_taken.as_offset26_or_zero()));
            }
            &Inst::TrapIf { kind, trap_info } => {
                // condbr KIND, LABEL
                let off = sink.cur_offset();
                let label = sink.get_label();
                sink.put4(enc_conditional_br(
                    BranchTarget::Label(label),
                    kind.invert(),
                ));
                sink.use_label_at_offset(off, label, LabelUse::Branch19);
                // udf
                let trap = Inst::Udf { trap_info };
                trap.emit(sink, emit_info, state);
                // LABEL:
                sink.bind_label(label);
            }
            &Inst::IndirectBr { rn, .. } => {
                sink.put4(enc_br(rn));
            }
            &Inst::Nop0 => {}
            &Inst::Nop4 => {
                sink.put4(0xd503201f);
            }
            &Inst::Brk => {
                sink.put4(0xd4200000);
            }
            &Inst::Udf { trap_info } => {
                let (srcloc, code) = trap_info;
                sink.add_trap(srcloc, code);
                if let Some(s) = state.take_stack_map() {
                    sink.add_stack_map(StackMapExtent::UpcomingBytes(4), s);
                }
                sink.put4(0xd4a00000);
            }
            &Inst::Adr { rd, off } => {
                assert!(off > -(1 << 20));
                assert!(off < (1 << 20));
                sink.put4(enc_adr(off, rd));
            }
            &Inst::Word4 { data } => {
                sink.put4(data);
            }
            &Inst::Word8 { data } => {
                sink.put8(data);
            }
            &Inst::JTSequence {
                ridx,
                rtmp1,
                rtmp2,
                ref info,
                ..
            } => {
                // This sequence is *one* instruction in the vcode, and is expanded only here at
                // emission time, because we cannot allow the regalloc to insert spills/reloads in
                // the middle; we depend on hardcoded PC-rel addressing below.

                // Branch to default when condition code from prior comparison indicates.
                let br = enc_conditional_br(info.default_target, CondBrKind::Cond(Cond::Hs));
                // No need to inform the sink's branch folding logic about this branch, because it
                // will not be merged with any other branch, flipped, or elided (it is not preceded
                // or succeeded by any other branch). Just emit it with the label use.
                let default_br_offset = sink.cur_offset();
                if let BranchTarget::Label(l) = info.default_target {
                    sink.use_label_at_offset(default_br_offset, l, LabelUse::Branch19);
                }
                sink.put4(br);

                // Save index in a tmp (the live range of ridx only goes to start of this
                // sequence; rtmp1 or rtmp2 may overwrite it).
                let inst = Inst::gen_move(rtmp2, ridx, I64);
                inst.emit(sink, emit_info, state);
                // Load address of jump table
                let inst = Inst::Adr { rd: rtmp1, off: 16 };
                inst.emit(sink, emit_info, state);
                // Load value out of jump table
                let inst = Inst::SLoad32 {
                    rd: rtmp2,
                    mem: AMode::reg_plus_reg_scaled_extended(
                        rtmp1.to_reg(),
                        rtmp2.to_reg(),
                        I32,
                        ExtendOp::UXTW,
                    ),
                    srcloc: None, // can't cause a user trap.
                };
                inst.emit(sink, emit_info, state);
                // Add base of jump table to jump-table-sourced block offset
                let inst = Inst::AluRRR {
                    alu_op: ALUOp::Add64,
                    rd: rtmp1,
                    rn: rtmp1.to_reg(),
                    rm: rtmp2.to_reg(),
                };
                inst.emit(sink, emit_info, state);
                // Branch to computed address. (`targets` here is only used for successor queries
                // and is not needed for emission.)
                let inst = Inst::IndirectBr {
                    rn: rtmp1.to_reg(),
                    targets: vec![],
                };
                inst.emit(sink, emit_info, state);
                // Emit jump table (table of 32-bit offsets).
                let jt_off = sink.cur_offset();
                for &target in info.targets.iter() {
                    let word_off = sink.cur_offset();
                    // off_into_table is an addend here embedded in the label to be later patched
                    // at the end of codegen. The offset is initially relative to this jump table
                    // entry; with the extra addend, it'll be relative to the jump table's start,
                    // after patching.
                    let off_into_table = word_off - jt_off;
                    sink.use_label_at_offset(
                        word_off,
                        target.as_label().unwrap(),
                        LabelUse::PCRel32,
                    );
                    sink.put4(off_into_table);
                }

                // Lowering produces an EmitIsland before using a JTSequence, so we can safely
                // disable the worst-case-size check in this case.
                start_off = sink.cur_offset();
            }
            &Inst::LoadExtName {
                rd,
                ref name,
                offset,
                srcloc,
            } => {
                let inst = Inst::ULoad64 {
                    rd,
                    mem: AMode::Label(MemLabel::PCRel(8)),
                    srcloc: None, // can't cause a user trap.
                };
                inst.emit(sink, emit_info, state);
                let inst = Inst::Jump {
                    dest: BranchTarget::ResolvedOffset(12),
                };
                inst.emit(sink, emit_info, state);
                sink.add_reloc(srcloc, Reloc::Abs8, name, offset);
                if emit_info.flags().emit_all_ones_funcaddrs() {
                    sink.put8(u64::max_value());
                } else {
                    sink.put8(0);
                }
            }
            &Inst::LoadAddr { rd, ref mem } => {
                let (mem_insts, mem) = mem_finalize(sink.cur_offset(), mem, state);
                for inst in mem_insts.into_iter() {
                    inst.emit(sink, emit_info, state);
                }

                let (reg, offset) = match mem {
                    AMode::Unscaled(r, simm9) => (r, simm9.value()),
                    AMode::UnsignedOffset(r, uimm12scaled) => (r, uimm12scaled.value() as i32),
                    _ => panic!("Unsupported case for LoadAddr: {:?}", mem),
                };
                let abs_offset = if offset < 0 {
                    -offset as u64
                } else {
                    offset as u64
                };
                let alu_op = if offset < 0 {
                    ALUOp::Sub64
                } else {
                    ALUOp::Add64
                };

                if offset == 0 {
                    let mov = Inst::mov(rd, reg);
                    mov.emit(sink, emit_info, state);
                } else if let Some(imm12) = Imm12::maybe_from_u64(abs_offset) {
                    let add = Inst::AluRRImm12 {
                        alu_op,
                        rd,
                        rn: reg,
                        imm12,
                    };
                    add.emit(sink, emit_info, state);
                } else {
                    // Use `tmp2` here: `reg` may be `spilltmp` if the `AMode` on this instruction
                    // was initially an `SPOffset`. Assert that `tmp2` is truly free to use. Note
                    // that no other instructions will be inserted here (we're emitting directly),
                    // and a live range of `tmp2` should not span this instruction, so this use
                    // should otherwise be correct.
                    debug_assert!(rd.to_reg() != tmp2_reg());
                    debug_assert!(reg != tmp2_reg());
                    let tmp = writable_tmp2_reg();
                    for insn in Inst::load_constant(tmp, abs_offset).into_iter() {
                        insn.emit(sink, emit_info, state);
                    }
                    let add = Inst::AluRRR {
                        alu_op,
                        rd,
                        rn: reg,
                        rm: tmp.to_reg(),
                    };
                    add.emit(sink, emit_info, state);
                }
            }
            &Inst::VirtualSPOffsetAdj { offset } => {
                debug!(
                    "virtual sp offset adjusted by {} -> {}",
                    offset,
                    state.virtual_sp_offset + offset,
                );
                state.virtual_sp_offset += offset;
            }
            &Inst::EmitIsland { needed_space } => {
                if sink.island_needed(needed_space + 4) {
                    let jump_around_label = sink.get_label();
                    let jmp = Inst::Jump {
                        dest: BranchTarget::Label(jump_around_label),
                    };
                    jmp.emit(sink, emit_info, state);
                    sink.emit_island();
                    sink.bind_label(jump_around_label);
                }
            }
        }

        let end_off = sink.cur_offset();
        debug_assert!((end_off - start_off) <= Inst::worst_case_size());

        state.clear_post_insn();
    }

    fn pretty_print(&self, mb_rru: Option<&RealRegUniverse>, state: &mut EmitState) -> String {
        self.print_with_state(mb_rru, state)
    }
}<|MERGE_RESOLUTION|>--- conflicted
+++ resolved
@@ -480,12 +480,9 @@
 
 impl MachInstEmit for Inst {
     type State = EmitState;
-<<<<<<< HEAD
+    type Info = EmitInfo;
     #[cfg(feature = "unwind")]
     type UnwindInfo = super::unwind::AArch64UnwindInfo;
-=======
-    type Info = EmitInfo;
->>>>>>> 0ba35171
 
     fn emit(&self, sink: &mut MachBuffer<Inst>, emit_info: &Self::Info, state: &mut EmitState) {
         // N.B.: we *must* not exceed the "worst-case size" used to compute
