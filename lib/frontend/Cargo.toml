--- conflicted
+++ resolved
@@ -12,13 +12,9 @@
 name = "cton_frontend"
 
 [dependencies]
-<<<<<<< HEAD
-cretonne = { path = "../cretonne", version = "0.1.0", default-features = false }
+cretonne = { path = "../cretonne", version = "0.3.4", default-features = false }
 
 [features]
 default = ["std"]
 std = ["cretonne/std"]
-no_std = ["cretonne/no_std"]
-=======
-cretonne = { path = "../cretonne", version = "0.3.4" }
->>>>>>> ab395358
+no_std = ["cretonne/no_std"]