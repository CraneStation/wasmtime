//! A `Compilation` contains the compiled function bodies for a WebAssembly
//! module.

use crate::cache::ModuleCacheDataTupleType;
use crate::CacheConfig;
use crate::ModuleTranslation;
use cranelift_codegen::{binemit, ir, isa, isa::unwind::UnwindInfo};
use cranelift_entity::PrimaryMap;
use cranelift_wasm::{DefinedFuncIndex, FuncIndex, WasmError};
use serde::{Deserialize, Serialize};
use std::ops::Range;
use thiserror::Error;

/// Compiled function: machine code body, jump table offsets, and unwind information.
#[derive(Serialize, Deserialize, Debug, Clone, PartialEq, Eq)]
pub struct CompiledFunction {
    /// The function body.
    pub body: Vec<u8>,

    /// The jump tables offsets (in the body).
    pub jt_offsets: ir::JumpTableOffsets,

    /// The unwind information.
    pub unwind_info: Option<UnwindInfo>,
}

type Functions = PrimaryMap<DefinedFuncIndex, CompiledFunction>;

/// The result of compiling a WebAssembly module's functions.
#[derive(Deserialize, Serialize, Debug, PartialEq, Eq)]
pub struct Compilation {
    /// Compiled machine code for the function bodies.
    functions: Functions,
}

impl Compilation {
    /// Creates a compilation artifact from a contiguous function buffer and a set of ranges
    pub fn new(functions: Functions) -> Self {
        Self { functions }
    }

    /// Allocates the compilation result with the given function bodies.
    pub fn from_buffer(
<<<<<<< HEAD
        buffer: &[u8],
        functions: impl IntoIterator<Item = (Range<usize>, ir::JumpTableOffsets, Range<usize>)>,
=======
        buffer: Vec<u8>,
        functions: impl IntoIterator<Item = (Range<usize>, ir::JumpTableOffsets)>,
>>>>>>> d88da37e
    ) -> Self {
        Self::new(
            functions
                .into_iter()
                .map(|(body_range, jt_offsets)| CompiledFunction {
                    body: buffer[body_range].to_vec(),
                    jt_offsets,
                    unwind_info: None, // not implemented for lightbeam currently
                })
                .collect(),
        )
    }

    /// Gets the bytes of a single function
    pub fn get(&self, func: DefinedFuncIndex) -> &CompiledFunction {
        &self.functions[func]
    }

    /// Gets the number of functions defined.
    pub fn len(&self) -> usize {
        self.functions.len()
    }

    /// Returns whether there are no functions defined.
    pub fn is_empty(&self) -> bool {
        self.functions.is_empty()
    }

    /// Gets functions jump table offsets.
    pub fn get_jt_offsets(&self) -> PrimaryMap<DefinedFuncIndex, ir::JumpTableOffsets> {
        self.functions
            .iter()
            .map(|(_, func)| func.jt_offsets.clone())
            .collect::<PrimaryMap<DefinedFuncIndex, _>>()
    }
}

impl<'a> IntoIterator for &'a Compilation {
    type IntoIter = Iter<'a>;
    type Item = <Self::IntoIter as Iterator>::Item;

    fn into_iter(self) -> Self::IntoIter {
        Iter {
            iterator: self.functions.iter(),
        }
    }
}

pub struct Iter<'a> {
    iterator: <&'a Functions as IntoIterator>::IntoIter,
}

impl<'a> Iterator for Iter<'a> {
    type Item = &'a CompiledFunction;

    fn next(&mut self) -> Option<Self::Item> {
        self.iterator.next().map(|(_, b)| b)
    }
}

/// A record of a relocation to perform.
#[derive(Serialize, Deserialize, Debug, Clone, PartialEq, Eq)]
pub struct Relocation {
    /// The relocation code.
    pub reloc: binemit::Reloc,
    /// Relocation target.
    pub reloc_target: RelocationTarget,
    /// The offset where to apply the relocation.
    pub offset: binemit::CodeOffset,
    /// The addend to add to the relocation value.
    pub addend: binemit::Addend,
}

/// Destination function. Can be either user function or some special one, like `memory.grow`.
#[derive(Serialize, Deserialize, Debug, Copy, Clone, PartialEq, Eq)]
pub enum RelocationTarget {
    /// The user function index.
    UserFunc(FuncIndex),
    /// A compiler-generated libcall.
    LibCall(ir::LibCall),
    /// Jump table index.
    JumpTable(FuncIndex, ir::JumpTable),
}

/// Relocations to apply to function bodies.
pub type Relocations = PrimaryMap<DefinedFuncIndex, Vec<Relocation>>;

/// Information about trap.
#[derive(Serialize, Deserialize, Debug, PartialEq, Eq, Clone)]
pub struct TrapInformation {
    /// The offset of the trapping instruction in native code. It is relative to the beginning of the function.
    pub code_offset: binemit::CodeOffset,
    /// Location of trapping instruction in WebAssembly binary module.
    pub source_loc: ir::SourceLoc,
    /// Code of the trap.
    pub trap_code: ir::TrapCode,
}

/// Information about traps associated with the functions where the traps are placed.
pub type Traps = PrimaryMap<DefinedFuncIndex, Vec<TrapInformation>>;

/// An error while compiling WebAssembly to machine code.
#[derive(Error, Debug)]
pub enum CompileError {
    /// A wasm translation error occured.
    #[error("WebAssembly translation error")]
    Wasm(#[from] WasmError),

    /// A compilation error occured.
    #[error("Compilation error: {0}")]
    Codegen(String),

    /// A compilation error occured.
    #[error("Debug info is not supported with this configuration")]
    DebugInfoNotSupported,
}

/// An implementation of a compiler from parsed WebAssembly module to native code.
pub trait Compiler {
    /// Compile a parsed module with the given `TargetIsa`.
    fn compile_module(
        translation: &ModuleTranslation,
        isa: &dyn isa::TargetIsa,
        cache_config: &CacheConfig,
    ) -> Result<ModuleCacheDataTupleType, CompileError>;
}<|MERGE_RESOLUTION|>--- conflicted
+++ resolved
@@ -41,13 +41,8 @@
 
     /// Allocates the compilation result with the given function bodies.
     pub fn from_buffer(
-<<<<<<< HEAD
-        buffer: &[u8],
-        functions: impl IntoIterator<Item = (Range<usize>, ir::JumpTableOffsets, Range<usize>)>,
-=======
         buffer: Vec<u8>,
         functions: impl IntoIterator<Item = (Range<usize>, ir::JumpTableOffsets)>,
->>>>>>> d88da37e
     ) -> Self {
         Self::new(
             functions
