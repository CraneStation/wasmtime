[package]
name = "wasmtime"
authors = ["The Wasmtime Project Developers"]
version = "0.1.0"
description = "Command-line interface for Wasmtime"
license = "Apache-2.0 WITH LLVM-exception"
documentation = "https://cranelift.readthedocs.io/"
categories = ["wasm"]
repository = "https://github.com/CraneStation/wasmtime"
edition = "2018"

[[bin]]
name = "wasmtime"
path = "src/wasmtime.rs"

[[bin]]
name = "wast"
path = "src/wast.rs"

[[bin]]
name = "wasm2obj"
path = "src/wasm2obj.rs"

[dependencies]
<<<<<<< HEAD
cranelift-codegen = { path = "../cranelift/cranelift-codegen", features = ["enable-serde"] }
cranelift-native = { path = "../cranelift/cranelift-native" }
=======
cranelift-codegen = { version = "0.36.0", features = ["enable-serde"] }
cranelift-native = "0.36.0"
>>>>>>> b7d86af0
wasmtime-debug = { path = "wasmtime-debug" }
wasmtime-environ = { path = "wasmtime-environ" }
wasmtime-runtime = { path = "wasmtime-runtime" }
wasmtime-jit = { path = "wasmtime-jit" }
wasmtime-obj = { path = "wasmtime-obj" }
wasmtime-wast = { path = "wasmtime-wast" }
wasmtime-wasi = { path = "wasmtime-wasi" }
wasmtime-wasi-c = { path = "wasmtime-wasi-c", optional = true }
wasi-common = { git = "https://github.com/CraneStation/wasi-common", rev = "c3994bf57b5d2f1f973b0e4e37bc385695aa4ed2"}
docopt = "1.0.1"
serde = { "version" = "1.0.94", features = ["derive"] }
faerie = "0.10.1"
target-lexicon = { version = "0.4.0", default-features = false }
pretty_env_logger = "0.3.0"
file-per-thread-logger = "0.1.1"
wabt = "0.7"
libc = "0.2.50"
errno = "0.2.4"
rayon = "1.1"

[workspace]

[features]
lightbeam = ["wasmtime-environ/lightbeam", "wasmtime-jit/lightbeam"]
wasi-c = ["wasmtime-wasi-c"]<|MERGE_RESOLUTION|>--- conflicted
+++ resolved
@@ -22,13 +22,8 @@
 path = "src/wasm2obj.rs"
 
 [dependencies]
-<<<<<<< HEAD
 cranelift-codegen = { path = "../cranelift/cranelift-codegen", features = ["enable-serde"] }
 cranelift-native = { path = "../cranelift/cranelift-native" }
-=======
-cranelift-codegen = { version = "0.36.0", features = ["enable-serde"] }
-cranelift-native = "0.36.0"
->>>>>>> b7d86af0
 wasmtime-debug = { path = "wasmtime-debug" }
 wasmtime-environ = { path = "wasmtime-environ" }
 wasmtime-runtime = { path = "wasmtime-runtime" }
