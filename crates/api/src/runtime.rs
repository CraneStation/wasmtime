--- conflicted
+++ resolved
@@ -341,12 +341,7 @@
 
 struct StoreInner {
     engine: Engine,
-<<<<<<< HEAD
-    context: Context,
-=======
     compiler: RefCell<Compiler>,
-    global_exports: Rc<RefCell<HashMap<String, Option<wasmtime_runtime::Export>>>>,
->>>>>>> 815576ed
     signature_cache: RefCell<HashMap<wasmtime_runtime::VMSharedSignatureIndex, ir::Signature>>,
 }
 
@@ -358,12 +353,7 @@
         Store {
             inner: Rc::new(StoreInner {
                 engine: engine.clone(),
-<<<<<<< HEAD
-                context: Context::new(&engine.config),
-=======
                 compiler: RefCell::new(compiler),
-                global_exports: Rc::new(RefCell::new(HashMap::new())),
->>>>>>> 815576ed
                 signature_cache: RefCell::new(HashMap::new()),
             }),
         }
