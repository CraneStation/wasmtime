--- conflicted
+++ resolved
@@ -14,16 +14,12 @@
 use std::sync::Arc;
 use wasmparser::{OperatorValidatorConfig, ValidatingParserConfig};
 use wasmtime_environ::settings::{self, Configurable};
-use wasmtime_environ::{ir, CacheConfig, Tunables};
+use wasmtime_environ::{ir, wasm, CacheConfig, Tunables};
 use wasmtime_jit::{native, CompilationStrategy, Compiler};
 use wasmtime_profiling::{JitDumpAgent, NullProfilerAgent, ProfilingAgent, VTuneAgent};
 use wasmtime_runtime::{
-<<<<<<< HEAD
     debug_builtins, InstanceHandle, RuntimeMemoryCreator, SignalHandler, SignatureRegistry,
-    VMInterrupts, VMSharedSignatureIndex,
-=======
-    debug_builtins, InstanceHandle, RuntimeMemoryCreator, SignalHandler, VMExternRef, VMInterrupts,
->>>>>>> 2a75f6de
+    VMExternRef, VMInterrupts, VMSharedSignatureIndex,
 };
 
 // Runtime Environment
@@ -776,9 +772,7 @@
     signatures: RefCell<SignatureRegistry>,
     instances: RefCell<Vec<InstanceHandle>>,
     signal_handler: RefCell<Option<Box<SignalHandler<'static>>>>,
-<<<<<<< HEAD
     jit_code_ranges: RefCell<Vec<(usize, usize)>>,
-=======
     host_info: RefCell<HashMap<HostInfoKey, Rc<RefCell<dyn Any>>>>,
 }
 
@@ -799,7 +793,6 @@
     {
         VMExternRef::hash(&self.0, hasher);
     }
->>>>>>> 2a75f6de
 }
 
 impl Store {
@@ -819,11 +812,8 @@
                 signatures: RefCell::new(Default::default()),
                 instances: RefCell::new(Vec::new()),
                 signal_handler: RefCell::new(None),
-<<<<<<< HEAD
                 jit_code_ranges: RefCell::new(Vec::new()),
-=======
                 host_info: RefCell::new(HashMap::new()),
->>>>>>> 2a75f6de
             }),
         }
     }
@@ -846,16 +836,23 @@
             .map(|x| x as _)
     }
 
-    pub(crate) fn lookup_signature(&self, sig_index: VMSharedSignatureIndex) -> ir::Signature {
+    pub(crate) fn lookup_signature(&self, sig_index: VMSharedSignatureIndex) -> wasm::WasmFuncType {
         self.inner
             .signatures
             .borrow()
-            .lookup(sig_index)
+            .lookup_wasm(sig_index)
             .expect("failed to lookup signature")
     }
 
-    pub(crate) fn register_signature(&self, sig: &ir::Signature) -> VMSharedSignatureIndex {
-        self.inner.signatures.borrow_mut().register(sig)
+    pub(crate) fn register_signature(
+        &self,
+        wasm_sig: wasm::WasmFuncType,
+        native: ir::Signature,
+    ) -> VMSharedSignatureIndex {
+        self.inner
+            .signatures
+            .borrow_mut()
+            .register(wasm_sig, native)
     }
 
     pub(crate) fn signatures_mut(&self) -> std::cell::RefMut<'_, SignatureRegistry> {
