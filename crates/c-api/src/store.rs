use crate::wasm_engine_t;
use wasmtime::{InterruptHandle, Store};

#[repr(C)]
#[derive(Clone)]
pub struct wasm_store_t {
    pub(crate) store: Store,
}

wasmtime_c_api_macros::declare_own!(wasm_store_t);

#[no_mangle]
pub extern "C" fn wasm_store_new(engine: &wasm_engine_t) -> Box<wasm_store_t> {
    Box::new(wasm_store_t {
<<<<<<< HEAD
        store: HostRef::new(Store::new(&engine.engine)),
=======
        store: Store::new(&engine),
>>>>>>> 2a75f6de
    })
}

#[repr(C)]
pub struct wasmtime_interrupt_handle_t {
    handle: InterruptHandle,
}

wasmtime_c_api_macros::declare_own!(wasmtime_interrupt_handle_t);

#[no_mangle]
pub extern "C" fn wasmtime_interrupt_handle_new(
    store: &wasm_store_t,
) -> Option<Box<wasmtime_interrupt_handle_t>> {
    Some(Box::new(wasmtime_interrupt_handle_t {
        handle: store.store.interrupt_handle().ok()?,
    }))
}

#[no_mangle]
pub extern "C" fn wasmtime_interrupt_handle_interrupt(handle: &wasmtime_interrupt_handle_t) {
    handle.handle.interrupt();
}<|MERGE_RESOLUTION|>--- conflicted
+++ resolved
@@ -12,11 +12,7 @@
 #[no_mangle]
 pub extern "C" fn wasm_store_new(engine: &wasm_engine_t) -> Box<wasm_store_t> {
     Box::new(wasm_store_t {
-<<<<<<< HEAD
-        store: HostRef::new(Store::new(&engine.engine)),
-=======
-        store: Store::new(&engine),
->>>>>>> 2a75f6de
+        store: Store::new(&engine.engine),
     })
 }
 
