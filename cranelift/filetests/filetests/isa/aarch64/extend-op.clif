--- conflicted
+++ resolved
@@ -12,8 +12,6 @@
 
 ; check:  movz x1, #42
 ; nextln:  add x0, x1, x0, SXTB
-<<<<<<< HEAD
-; nextln:  ldp fp, lr, [sp], #16
 ; nextln:  ret
 
 
@@ -120,7 +118,4 @@
 ; nextln: sxtb x0, w0
 ; nextln: asr x1, x0, #63
 ; nextln: ldp fp, lr, [sp], #16
-; nextln: ret
-=======
-; nextln:  ret
->>>>>>> d4633dc9
+; nextln: ret