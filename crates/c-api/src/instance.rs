--- conflicted
+++ resolved
@@ -4,11 +4,7 @@
 use anyhow::Result;
 use std::cell::RefCell;
 use std::ptr;
-<<<<<<< HEAD
-use wasmtime::{Extern, HostRef, Instance, Trap};
-=======
 use wasmtime::{Extern, Instance, Store, Trap};
->>>>>>> 2a75f6de
 
 #[repr(C)]
 #[derive(Clone)]
@@ -40,19 +36,6 @@
     imports: *const Box<wasm_extern_t>,
     result: Option<&mut *mut wasm_trap_t>,
 ) -> Option<Box<wasm_instance_t>> {
-<<<<<<< HEAD
-=======
-    let store = &store.store;
-    let module = &wasm_module.module.borrow();
-    if !Store::same(&store, module.store()) {
-        if let Some(result) = result {
-            let trap = Trap::new("wasm_store_t must match store in wasm_module_t");
-            let trap = Box::new(wasm_trap_t::new(store, trap));
-            *result = Box::into_raw(trap);
-        }
-        return None;
-    }
->>>>>>> 2a75f6de
     let mut instance = ptr::null_mut();
     let mut trap = ptr::null_mut();
     let err = wasmtime_instance_new(
@@ -68,7 +51,7 @@
             assert!(trap.is_null());
             assert!(instance.is_null());
             if let Some(result) = result {
-                *result = Box::into_raw(err.to_trap(store));
+                *result = Box::into_raw(err.to_trap(&store.store));
             }
             None
         }
@@ -114,7 +97,7 @@
     instance_ptr: &mut *mut wasm_instance_t,
     trap_ptr: &mut *mut wasm_trap_t,
 ) -> Option<Box<wasmtime_error_t>> {
-    let store = &store.store.borrow();
+    let store = &store.store;
     let imports = imports
         .iter()
         .map(|import| match &import.which {
@@ -126,12 +109,8 @@
         .collect::<Vec<_>>();
     let module = &module.module.borrow();
     handle_instantiate(
-<<<<<<< HEAD
+        store,
         Instance::new(store, module, &imports),
-=======
-        module.store(),
-        Instance::new(module, &imports),
->>>>>>> 2a75f6de
         instance_ptr,
         trap_ptr,
     )
