--- conflicted
+++ resolved
@@ -480,17 +480,7 @@
     pub fn ty(&self) -> FuncType {
         // Signatures should always be registered in the store's registry of
         // shared signatures, so we should be able to unwrap safely here.
-<<<<<<< HEAD
         let sig = self.instance.store.lookup_signature(self.export.signature);
-=======
-        let sig = self
-            .instance
-            .store
-            .compiler()
-            .signatures()
-            .lookup_wasm(self.export.signature)
-            .expect("failed to lookup signature");
->>>>>>> 2a75f6de
 
         // This is only called with `Export::Function`, and since it's coming
         // from wasmtime_runtime itself we should support all the types coming
@@ -500,34 +490,13 @@
 
     /// Returns the number of parameters that this function takes.
     pub fn param_arity(&self) -> usize {
-<<<<<<< HEAD
         let sig = self.instance.store.lookup_signature(self.export.signature);
-        sig.params.len() - 2 // skip the two vmctx leading parameters
-=======
-        self.instance
-            .store
-            .compiler()
-            .signatures()
-            .lookup_wasm(self.export.signature)
-            .expect("failed to lookup signature")
-            .params
-            .len()
->>>>>>> 2a75f6de
+        sig.params.len()
     }
 
     /// Returns the number of results this function produces.
     pub fn result_arity(&self) -> usize {
-<<<<<<< HEAD
         let sig = self.instance.store.lookup_signature(self.export.signature);
-=======
-        let sig = self
-            .instance
-            .store
-            .compiler()
-            .signatures()
-            .lookup_wasm(self.export.signature)
-            .expect("failed to lookup signature");
->>>>>>> 2a75f6de
         sig.returns.len()
     }
 
